#[macro_use]
#[cfg(test)]
mod test_macro;
#[cfg(test)]
mod converter_tests;
#[cfg(test)]
mod fft_common;
#[cfg(test)]
mod poly;
#[cfg(test)]
mod test;
#[cfg(test)]
mod shared_tests {
    mod zero_poly;
    mod fft_fr;
    mod fft_g1;
    mod das;
    mod consts;
    mod poly;
<<<<<<< HEAD
    mod bls12_381;
    mod kzg_proofs;
=======
    mod recover;
>>>>>>> 8666809b
}<|MERGE_RESOLUTION|>--- conflicted
+++ resolved
@@ -17,10 +17,7 @@
     mod das;
     mod consts;
     mod poly;
-<<<<<<< HEAD
     mod bls12_381;
     mod kzg_proofs;
-=======
     mod recover;
->>>>>>> 8666809b
 }