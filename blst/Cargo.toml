[package]
name = "rust-kzg-blst"
version = "0.1.0"
edition = "2021"

[dependencies]
<<<<<<< HEAD
# TODO: Use `std` feature once https://github.com/supranational/blst/pull/150 or similar upstreamed
blst = { git = 'https://github.com/supranational/blst.git' }
kzg = { path = "../kzg", default-features = false }
libc = { version = "0.2.148", default-features = false }
once_cell = { version = "1.18.0", features = ["critical-section"], default-features = false }
rand = { version = "0.8.5", optional = true }
rayon = { version = "1.8.0", optional = true } 
smallvec = { version = "1.11.1", features = ["const_generics"] }
hex = "0.4.3"
=======
blst = { 'git' = 'https://github.com/supranational/blst.git' }
kzg = { path = "../kzg", default-features = false }
libc = { version = "0.2.137", default-features = false }
num_cpus = { version = "1.15.0", optional = true }
once_cell = { version = "1.4.0", features = ["critical-section"], default-features = false }
rand = { version = "0.8.4", optional = true }
rayon = { version = "1.5.1", optional = true }
smallvec = { version = "1.10.0", features = ["const_generics"] }
hex = { version = "0.4.2", default-features = false, features = ["alloc"] }
>>>>>>> d4485401

[dev-dependencies]
criterion = "0.5.1"
kzg-bench = { path = "../kzg-bench" }
rand = "0.8.5"

[features]
default = [
    "std",
    "rand",
]
std = [
    "hex/std",
    "kzg/std",
    "libc/std",
    "once_cell/std",
]
rand = [
    "dep:rand",
    "kzg/rand",
]
parallel = [
    "dep:rayon",
    "kzg/parallel"
]

[[bench]]
name = "das"
harness = false

[[bench]]
name = "fft"
harness = false

[[bench]]
name = "poly"
harness = false

[[bench]]
name = "kzg"
harness = false

[[bench]]
name = "fk_20"
harness = false

[[bench]]
name = "recover"
harness = false

[[bench]]
name = "zero_poly"
harness = false

[[bench]]
name = "eip_4844"
harness = false

[[bench]]
name = "lincomb"
harness = false<|MERGE_RESOLUTION|>--- conflicted
+++ resolved
@@ -4,8 +4,6 @@
 edition = "2021"
 
 [dependencies]
-<<<<<<< HEAD
-# TODO: Use `std` feature once https://github.com/supranational/blst/pull/150 or similar upstreamed
 blst = { git = 'https://github.com/supranational/blst.git' }
 kzg = { path = "../kzg", default-features = false }
 libc = { version = "0.2.148", default-features = false }
@@ -13,18 +11,7 @@
 rand = { version = "0.8.5", optional = true }
 rayon = { version = "1.8.0", optional = true } 
 smallvec = { version = "1.11.1", features = ["const_generics"] }
-hex = "0.4.3"
-=======
-blst = { 'git' = 'https://github.com/supranational/blst.git' }
-kzg = { path = "../kzg", default-features = false }
-libc = { version = "0.2.137", default-features = false }
-num_cpus = { version = "1.15.0", optional = true }
-once_cell = { version = "1.4.0", features = ["critical-section"], default-features = false }
-rand = { version = "0.8.4", optional = true }
-rayon = { version = "1.5.1", optional = true }
-smallvec = { version = "1.10.0", features = ["const_generics"] }
-hex = { version = "0.4.2", default-features = false, features = ["alloc"] }
->>>>>>> d4485401
+hex = { version = "0.4.3", default-features = false, features = ["alloc"] }
 
 [dev-dependencies]
 criterion = "0.5.1"
