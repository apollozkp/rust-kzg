/*pub type Pairing = blst::Pairing;
pub type Fp = blst::blst_fp;
pub type Fp12 = blst::blst_fp12;
pub type Fp6 = blst::blst_fp6;
pub type P1 = blst::blst_p1;
pub type P1Affine = blst::blst_p1_affine;
pub type P2 = blst::blst_p2;
pub type P2Affine = blst::blst_p2_affine;
pub type Scalar = blst::blst_scalar;
pub type Uniq = blst::blst_uniq;
<<<<<<< HEAD
pub type G1 = blst::blst_p1;
pub type G2 = blst::blst_p2;*/
=======
pub type G2 = blst::blst_p2;
>>>>>>> 2d918e45

pub trait Fr: Clone {
    // Assume that Fr can't fail on creation

    fn default() -> Self; // -> Result<Self, String>;

    fn zero() -> Self; // -> Result<Self, String>;

    fn one() -> Self; // -> Result<Self, String>;

    fn rand() -> Self; // -> Result<Self, String>;

    fn from_u64_arr(u: &[u64; 4]) -> Self;

    fn from_u64(u: u64) -> Self;

    fn is_one(&self) -> bool;

    fn is_zero(&self) -> bool;

    fn sqr(&self) -> Self;

    fn mul(&self, b: &Self) -> Self;

    fn add(&self, b: &Self) -> Self;

    fn sub(&self, b: &Self) -> Self;

    fn eucl_inverse(&self) -> Self;

    fn negate(&self) -> Self;

    fn inverse(&self) -> Self;

    fn pow(&self, n: usize) -> Self;

    fn equals(&self, b: &Self) -> bool;

    // Other teams, aside from the c-kzg bindings team, may as well leave its body empty
    fn destroy(&mut self);
}

pub trait G1: Clone {
    fn default() -> Self;

    fn rand() -> Self;

    fn add_or_double(&self, b: &Self) -> Self;

    fn equals(&self, b: &Self) -> bool;

    // Other teams, aside from the c-kzg bindings team, may as well leave its body empty
    fn destroy(&mut self);
}

pub trait FFTFr<Coeff: Fr> {
    fn fft_fr(&self, data: &mut [Coeff], inverse: bool) -> Result<Vec<Coeff>, String>;
}

pub trait DAS<Coeff: Fr> {
    fn das_fft_extension(&self, evens: &[Coeff]) -> Result<Vec<Coeff>, String>;
}

pub trait ZeroPoly<Coeff: Fr, Polynomial: Poly<Coeff>> {
    fn do_zero_poly_mul_partial(&self, idxs: &[usize], stride: usize) -> Result<Polynomial, String>;

    fn reduce_partials(&self, domain_size: usize, partials: &[Polynomial]) -> Result<Polynomial, String>;

    fn zero_poly_via_multiplication(&self, domain_size: usize, idxs: &[usize]) -> Result<(Vec<Coeff>, Polynomial), String>;
}

pub trait FFTSettings<Coeff: Fr>: Clone {
    fn default() -> Self;

    fn new(scale: usize) -> Result<Self, String>;

    fn get_max_width(&self) -> usize;

    fn get_expanded_roots_of_unity_at(&self, i: usize) -> Coeff;

    fn get_expanded_roots_of_unity(&self) -> &[Coeff];

    fn get_reverse_roots_of_unity_at(&self, i: usize) -> Coeff;

    fn get_reversed_roots_of_unity(&self) -> &[Coeff];

    // Other teams, aside from the c-kzg bindings team, may as well leave its body empty
    fn destroy(&mut self);
}

pub trait Poly<Coeff: Fr>: Clone {
    fn default() -> Self;

    fn new(size: usize) -> Result<Self, String>;

    fn get_coeff_at(&self, i: usize) -> Coeff;

    fn set_coeff_at(&mut self, i: usize, x: &Coeff);

    fn get_coeffs(&self) -> &[Coeff];

    fn len(&self) -> usize;

    fn eval(&self, x: &Coeff) -> Coeff;

    fn scale(&mut self);

    fn unscale(&mut self);

    fn inverse(&mut self, new_len: usize) -> Result<Self, String>;

    fn div(&mut self, x: &Self) -> Result<Self, String>;

    // Other teams, aside from the c-kzg bindings team, may as well leave its body empty
    fn destroy(&mut self);
}<|MERGE_RESOLUTION|>--- conflicted
+++ resolved
@@ -8,12 +8,7 @@
 pub type P2Affine = blst::blst_p2_affine;
 pub type Scalar = blst::blst_scalar;
 pub type Uniq = blst::blst_uniq;
-<<<<<<< HEAD
-pub type G1 = blst::blst_p1;
 pub type G2 = blst::blst_p2;*/
-=======
-pub type G2 = blst::blst_p2;
->>>>>>> 2d918e45
 
 pub trait Fr: Clone {
     // Assume that Fr can't fail on creation
