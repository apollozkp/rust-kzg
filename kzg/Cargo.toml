--- conflicted
+++ resolved
@@ -6,8 +6,4 @@
 # See more keys and their definitions at https://doc.rust-lang.org/cargo/reference/manifest.html
 
 [dependencies]
-<<<<<<< HEAD
-blst = { 'git' = 'https://github.com/supranational/blst.git' }
-=======
-#blst = { 'git' = 'https://github.com/supranational/blst.git' }
->>>>>>> b0c45b16
+blst = { 'git' = 'https://github.com/supranational/blst.git' }