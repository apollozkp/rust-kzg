--- conflicted
+++ resolved
@@ -21,13 +21,8 @@
 
 use blst::{
     blst_fr, blst_fr_from_scalar, blst_p1, blst_p1_affine, blst_p1_compress, blst_p1_from_affine,
-<<<<<<< HEAD
-    blst_p1_in_g1, blst_p1_uncompress, blst_p2, blst_p2_affine, blst_p2_from_affine,
-    blst_p2_uncompress, blst_scalar, blst_scalar_from_lendian, BLST_ERROR,
-=======
-    blst_p1_uncompress, blst_p2, blst_p2_affine, blst_p2_compress, blst_p2_from_affine,
-    blst_p2_uncompress, blst_scalar, blst_scalar_fr_check, blst_scalar_from_lendian, BLST_ERROR,
->>>>>>> a5a45979
+    blst_p1_in_g1, blst_p1_uncompress, blst_p2, blst_p2_affine, blst_p2_compress,
+    blst_p2_from_affine, blst_p2_uncompress, blst_scalar, blst_scalar_from_lendian, BLST_ERROR,
 };
 use kzg::{FFTSettings, Fr, G1Mul, KZGSettings, Poly, FFTG1, G1, G2};
 
@@ -72,6 +67,7 @@
     }
     out
 }
+
 pub fn bytes_to_g2_rust(bytes: &[u8; 96]) -> Result<FsG2, String> {
     let mut tmp = blst_p2_affine::default();
     let mut g2 = blst_p2::default();
