#![allow(non_camel_case_types)]

extern crate alloc;

use alloc::boxed::Box;
use alloc::string::String;
use alloc::string::ToString;
use alloc::vec;
use alloc::vec::Vec;
use core::ffi::c_uint;
#[cfg(feature = "std")]
use core::ffi::{c_char, c_ulong};
#[cfg(feature = "std")]
use core::ptr::null_mut;
#[cfg(feature = "std")]
use std::fs::File;
#[cfg(feature = "std")]
use std::io::Read;

use blst::{
    blst_fr, blst_fr_from_scalar, blst_p1, blst_p1_affine, blst_p1_compress, blst_p1_from_affine,
    blst_p1_in_g1, blst_p1_uncompress, blst_p2, blst_p2_affine, blst_p2_from_affine,
    blst_p2_uncompress, blst_scalar, blst_scalar_from_lendian, BLST_ERROR,
};
<<<<<<< HEAD
use kzg::{FFTSettings, Fr, G1Mul, KZGSettings, Poly, FFTG1, G1, G2};
use libc::{c_ulong, fgetc, fgets, strtoul, EOF, FILE};
=======
use kzg::{FFTSettings, Fr, KZGSettings, Poly, FFTG1, G1};

#[cfg(feature = "std")]
use libc::{fgetc, fgets, strtoul, EOF, FILE};
#[cfg(feature = "parallel")]
use rayon::iter::IntoParallelIterator;
#[cfg(feature = "parallel")]
use rayon::prelude::{IntoParallelRefIterator, ParallelIterator};

>>>>>>> 7eb52ca9
use sha2::{Digest, Sha256};

use crate::consts::{
    BYTES_PER_FIELD_ELEMENT, BYTES_PER_PROOF, FIAT_SHAMIR_PROTOCOL_DOMAIN, FIELD_ELEMENTS_PER_BLOB,
    RANDOM_CHALLENGE_KZG_BATCH_DOMAIN,
};
use crate::types::fft_settings::FsFFTSettings;
use crate::types::fr::FsFr;
use crate::types::g1::FsG1;

use crate::kzg_proofs::{g1_linear_combination, pairings_verify};
use crate::types::g2::FsG2;
use crate::types::kzg_settings::FsKZGSettings;
use crate::types::poly::FsPoly;
use crate::utils::reverse_bit_order;

pub fn bytes_to_g1_rust(bytes: &[u8; 48usize]) -> Result<FsG1, String> {
    let mut tmp = blst_p1_affine::default();
    let mut g1 = blst_p1::default();
    unsafe {
        // The uncompress routine also checks that the point is on the curve
        if blst_p1_uncompress(&mut tmp, bytes.as_ptr()) != BLST_ERROR::BLST_SUCCESS {
            return Err("blst_p1_uncompress failed".to_string());
        }
        blst_p1_from_affine(&mut g1, &tmp);
        // The point must be on the right subgroup
        if !blst_p1_in_g1(&g1) {
            return Err("the point is not in g1 group".to_string());
        }
    }
    Ok(FsG1(g1))
}

pub fn bytes_from_g1_rust(g1: &FsG1) -> [u8; 48usize] {
    let mut out: [u8; 48usize] = [0; 48];
    unsafe {
        blst_p1_compress(out.as_mut_ptr(), &g1.0);
    }
    out
}

pub fn load_trusted_setup_rust(
    g1_bytes: &[u8],
    n1: usize,
    g2_bytes: &[u8],
    _n2: usize,
) -> FsKZGSettings {
    let g1_projectives: Vec<FsG1> = g1_bytes
        .chunks(48)
        .map(|chunk| {
            let mut bytes_array: [u8; 48] = [0; 48];
            bytes_array.copy_from_slice(chunk);
            bytes_to_g1_rust(&bytes_array).unwrap()
        })
        .collect();

    let g2_values: Vec<FsG2> = g2_bytes
        .chunks(96)
        .map(|chunk| {
            let mut bytes_array: [u8; 96] = [0; 96];
            bytes_array.copy_from_slice(chunk);
            let mut tmp = blst_p2_affine::default();
            let mut g2 = blst_p2::default();
            unsafe {
                if blst_p2_uncompress(&mut tmp, bytes_array.as_ptr()) != BLST_ERROR::BLST_SUCCESS {
                    panic!("blst_p2_uncompress failed");
                }
                blst_p2_from_affine(&mut g2, &tmp);
            }
            FsG2(g2)
        })
        .collect();

    let mut max_scale: usize = 0;
    while (1 << max_scale) < n1 {
        max_scale += 1;
    }

    let fs = FsFFTSettings::new(max_scale).unwrap();
    let mut g1_values = fs.fft_g1(&g1_projectives, true).unwrap();

    reverse_bit_order(&mut g1_values);

    FsKZGSettings {
        secret_g1: g1_values,
        secret_g2: g2_values,
        fs,
    }
}

#[cfg(feature = "std")]
pub fn load_trusted_setup_file_rust(file: &mut File) -> FsKZGSettings {
    let mut contents = String::new();
    file.read_to_string(&mut contents)
        .expect("Unable to read file");

    let mut lines = contents.lines();
    let length = lines.next().unwrap().parse::<usize>().unwrap();
    let n2 = lines.next().unwrap().parse::<usize>().unwrap();

    let mut g2_values: Vec<u8> = Vec::new();
    let mut g1_projectives: Vec<u8> = Vec::new();

    for _ in 0..length {
        let line = lines.next().unwrap();
        assert_eq!(line.len(), 96);
        let bytes_array = (0..line.len())
            .step_by(2)
            .map(|i| u8::from_str_radix(&line[i..i + 2], 16).unwrap())
            .collect::<Vec<u8>>();
        g1_projectives.extend_from_slice(&bytes_array);
    }

    for _ in 0..n2 {
        let line = lines.next().unwrap();
        assert_eq!(line.len(), 192);
        let bytes = (0..line.len())
            .step_by(2)
            .map(|i| u8::from_str_radix(&line[i..i + 2], 16).unwrap())
            .collect::<Vec<u8>>();
        g2_values.extend_from_slice(&bytes);
    }

    load_trusted_setup_rust(&g1_projectives, length, &g2_values, n2)
}

#[cfg(feature = "std")]
pub fn load_trusted_setup_filename_rust(filename: &str) -> FsKZGSettings {
    let mut file = File::open(filename).expect("Unable to open file");
    load_trusted_setup_file_rust(&mut file)
}

fn fr_batch_inv(out: &mut [FsFr], a: &[FsFr], len: usize) {
    let prod: &mut Vec<FsFr> = &mut vec![FsFr::default(); len];
    let mut i: usize = 1;

    prod[0] = a[0];

    while i < len {
        prod[i] = a[i].mul(&prod[i - 1]);
        i += 1;
    }

    let inv: &mut FsFr = &mut prod[len - 1].eucl_inverse();

    i = len - 1;
    while i > 0 {
        out[i] = prod[i - 1].mul(inv);
        *inv = a[i].mul(inv);
        i -= 1;
    }
    out[0] = *inv;
}

pub fn bytes_to_bls_field_rust(bytes: &[u8; 32usize]) -> Result<FsFr, u8> {
    FsFr::from_scalar(*bytes)
}

pub fn bytes_from_bls_field(fr: &FsFr) -> [u8; 32usize] {
    fr.to_scalar()
}

pub fn g1_lincomb(points: &[FsG1], scalars: &[FsFr], length: usize) -> FsG1 {
    let mut out = FsG1::default();
    g1_linear_combination(&mut out, points, scalars, length);
    out
}

pub fn blob_to_kzg_commitment_rust(blob: &[FsFr], s: &FsKZGSettings) -> FsG1 {
    let p = blob_to_polynomial_rust(blob);
    poly_to_kzg_commitment(&p, s)
}

pub fn verify_kzg_proof_rust(
    commitment: &FsG1,
    z: &FsFr,
    y: &FsFr,
    proof: &FsG1,
    s: &FsKZGSettings,
) -> bool {
    s.check_proof_single(commitment, proof, z, y)
        .unwrap_or(false)
}

pub fn verify_kzg_proof_batch(
    commitments_g1: &[FsG1],
    evaluation_challenges_fr: &[FsFr],
    ys_fr: &[FsFr],
    proofs_g1: &[FsG1],
    ts: &FsKZGSettings,
) -> bool {
    let n = commitments_g1.len();
    let mut c_minus_y: Vec<FsG1> = Vec::new();
    let mut r_times_z: Vec<FsFr> = Vec::new();

    // Compute the random lincomb challenges
    let r_powers = compute_r_powers(commitments_g1, evaluation_challenges_fr, ys_fr, proofs_g1);

    // Compute \sum r^i * Proof_i
    let proof_lincomb = g1_lincomb(proofs_g1, &r_powers, n);

    for i in 0..n {
        // Get [y_i]
        let ys_encrypted = FsG1::generator().mul(&ys_fr[i]);
        // Get C_i - [y_i]
        c_minus_y.push(commitments_g1[i].sub(&ys_encrypted));
        // Get r^i * z_i
        r_times_z.push(r_powers[i].mul(&evaluation_challenges_fr[i]));
    }

    // Get \sum r^i z_i Proof_i
    let proof_z_lincomb = g1_lincomb(proofs_g1, &r_times_z, n);
    // Get \sum r^i (C_i - [y_i])
    let mut c_minus_y_lincomb = g1_lincomb(&c_minus_y, &r_powers, n);

    // Get C_minus_y_lincomb + proof_z_lincomb
    let rhs_g1 = c_minus_y_lincomb.add_or_dbl(&proof_z_lincomb);

    // Do the pairing check!
    pairings_verify(
        &proof_lincomb,
        &ts.secret_g2[1],
        &rhs_g1,
        &FsG2::generator(),
    )
}

pub fn compute_kzg_proof_rust(blob: &[FsFr], z: &FsFr, s: &FsKZGSettings) -> FsG1 {
    assert_eq!(blob.len(), FIELD_ELEMENTS_PER_BLOB);

    let polynomial = blob_to_polynomial_rust(blob);
    let y = evaluate_polynomial_in_evaluation_form_rust(&polynomial, z, s);

    let mut tmp: FsFr;
    let mut roots_of_unity: Vec<FsFr> = s.fs.expanded_roots_of_unity.clone();
    reverse_bit_order(&mut roots_of_unity);

    let mut m: usize = 0;
    let mut q: FsPoly = FsPoly::new(FIELD_ELEMENTS_PER_BLOB).unwrap();

    let mut inverses_in: Vec<FsFr> = vec![FsFr::default(); FIELD_ELEMENTS_PER_BLOB];
    let mut inverses: Vec<FsFr> = vec![FsFr::default(); FIELD_ELEMENTS_PER_BLOB];

    for i in 0..FIELD_ELEMENTS_PER_BLOB {
        if z.equals(&roots_of_unity[i]) {
            // We are asked to compute a KZG proof inside the domain
            m = i + 1;
            inverses_in[i] = FsFr::one();
            continue;
        }
        // (p_i - y) / (ω_i - z)
        q.coeffs[i] = polynomial.coeffs[i].sub(&y);
        inverses_in[i] = roots_of_unity[i].sub(z);
    }

    fr_batch_inv(&mut inverses, &inverses_in, FIELD_ELEMENTS_PER_BLOB);

    for (i, inverse) in inverses.iter().enumerate().take(FIELD_ELEMENTS_PER_BLOB) {
        q.coeffs[i] = q.coeffs[i].mul(inverse);
    }

    if m > 0 {
        // ω_m == x
        m -= 1;
        q.coeffs[m] = FsFr::zero();
        for i in 0..FIELD_ELEMENTS_PER_BLOB {
            if i == m {
                continue;
            }
            // Build denominator: z * (z - ω_i)
            tmp = z.sub(&roots_of_unity[i]);
            inverses_in[i] = tmp.mul(z);
        }

        fr_batch_inv(&mut inverses, &inverses_in, FIELD_ELEMENTS_PER_BLOB);

        for i in 0..FIELD_ELEMENTS_PER_BLOB {
            if i == m {
                continue;
            }
            // Build numerator: ω_i * (p_i - y)
            tmp = polynomial.coeffs[i].sub(&y);
            tmp = tmp.mul(&roots_of_unity[i]);
            // Do the division: (p_i - y) * ω_i / (z * (z - ω_i))
            tmp = tmp.mul(&inverses[i]);
            q.coeffs[m] = q.coeffs[m].add(&tmp);
        }
    }

    g1_lincomb(&s.secret_g1, &q.coeffs, FIELD_ELEMENTS_PER_BLOB)
}

pub fn evaluate_polynomial_in_evaluation_form_rust(
    p: &FsPoly,
    x: &FsFr,
    s: &FsKZGSettings,
) -> FsFr {
    assert_eq!(p.coeffs.len(), FIELD_ELEMENTS_PER_BLOB);

    let mut roots_of_unity: Vec<FsFr> = s.fs.expanded_roots_of_unity.clone();
    let mut inverses_in: Vec<FsFr> = vec![FsFr::default(); FIELD_ELEMENTS_PER_BLOB];
    let mut inverses: Vec<FsFr> = vec![FsFr::default(); FIELD_ELEMENTS_PER_BLOB];

    reverse_bit_order(&mut roots_of_unity);

    for i in 0..FIELD_ELEMENTS_PER_BLOB {
        if x.equals(&roots_of_unity[i]) {
            return p.get_coeff_at(i);
        }
        inverses_in[i] = x.sub(&roots_of_unity[i]);
    }

    fr_batch_inv(&mut inverses, &inverses_in, FIELD_ELEMENTS_PER_BLOB);

    let mut tmp: FsFr;
    let mut out = FsFr::zero();

    for i in 0..FIELD_ELEMENTS_PER_BLOB {
        tmp = inverses[i].mul(&roots_of_unity[i]);
        tmp = tmp.mul(&p.coeffs[i]);
        out = out.add(&tmp);
    }

    tmp = FsFr::from_u64(FIELD_ELEMENTS_PER_BLOB as u64);
    out = out.div(&tmp).unwrap();
    tmp = x.pow(FIELD_ELEMENTS_PER_BLOB);
    tmp = tmp.sub(&FsFr::one());
    out = out.mul(&tmp);
    out
}

pub fn compute_powers(base: &FsFr, num_powers: usize) -> Vec<FsFr> {
    let mut powers: Vec<FsFr> = vec![FsFr::default(); num_powers];
    if num_powers == 0 {
        return powers;
    }
    powers[0] = FsFr::one();
    for i in 1..num_powers {
        powers[i] = powers[i - 1].mul(base);
    }

    powers
}

fn bytes_of_uint64(out: &mut [u8], mut n: u64) {
    for byte in out.iter_mut().take(8) {
        *byte = (n & 0xff) as u8;
        n >>= 8;
    }
}

fn hash(x: &[u8]) -> [u8; 32] {
    Sha256::digest(x).into()
}

pub fn hash_to_bls_field(x: &[u8; 32]) -> FsFr {
    let mut tmp = blst_scalar::default();
    let mut out = blst_fr::default();
    unsafe {
        blst_scalar_from_lendian(&mut tmp, x.as_ptr());
        blst_fr_from_scalar(&mut out, &tmp);
    }
    FsFr(out)
}

pub fn compute_challenge(blob: &[FsFr], commitment: &FsG1) -> FsFr {
    let mut bytes: Vec<u8> = vec![0; CHALLENGE_INPUT_SIZE];

    // Copy domain separator
    bytes[..16].copy_from_slice(&FIAT_SHAMIR_PROTOCOL_DOMAIN);
    bytes_of_uint64(&mut bytes[16..24], FIELD_ELEMENTS_PER_BLOB as u64);
    // Set all other bytes of this 16-byte (little-endian) field to zero
    bytes_of_uint64(&mut bytes[24..32], 0);

    // Copy blob
    for i in 0..blob.len() {
        let v = bytes_from_bls_field(&blob[i]);
        bytes[(32 + i * BYTES_PER_FIELD_ELEMENT)..(32 + (i + 1) * BYTES_PER_FIELD_ELEMENT)]
            .copy_from_slice(&v);
    }

    // Copy commitment
    let v = bytes_from_g1_rust(commitment);
    for i in 0..v.len() {
        bytes[32 + BYTES_PER_BLOB + i] = v[i];
    }

    // Now let's create the challenge!
    let eval_challenge = hash(&bytes);
    hash_to_bls_field(&eval_challenge)
}

pub fn compute_r_powers(
    commitments_g1: &[FsG1],
    evaluation_challenges_fr: &[FsFr],
    ys_fr: &[FsFr],
    proofs_g1: &[FsG1],
) -> Vec<FsFr> {
    let n = commitments_g1.len();
    let input_size =
        32 + n * (BYTES_PER_COMMITMENT + 2 * BYTES_PER_FIELD_ELEMENT + BYTES_PER_PROOF);

    #[allow(unused_assignments)]
    let mut offset = 0;
    let mut bytes: Vec<u8> = vec![0; input_size];

    // Copy domain separator
    bytes[..16].copy_from_slice(&RANDOM_CHALLENGE_KZG_BATCH_DOMAIN);
    bytes_of_uint64(&mut bytes[16..24], FIELD_ELEMENTS_PER_BLOB as u64);
    bytes_of_uint64(&mut bytes[24..32], n as u64);
    offset = 32;

    for i in 0..n {
        // Copy commitment
        let v = bytes_from_g1_rust(&commitments_g1[i]);
        bytes[offset..(v.len() + offset)].copy_from_slice(&v[..]);
        offset += BYTES_PER_COMMITMENT;

        // Copy evaluation challenge
        let v = bytes_from_bls_field(&evaluation_challenges_fr[i]);
        bytes[offset..(v.len() + offset)].copy_from_slice(&v[..]);
        offset += BYTES_PER_FIELD_ELEMENT;

        // Copy polynomial's evaluation value
        let v = bytes_from_bls_field(&ys_fr[i]);
        bytes[offset..(v.len() + offset)].copy_from_slice(&v[..]);
        offset += BYTES_PER_FIELD_ELEMENT;

        // Copy proof
        let v = bytes_from_g1_rust(&proofs_g1[i]);
        bytes[offset..(v.len() + offset)].copy_from_slice(&v[..]);
        offset += BYTES_PER_PROOF;
    }

    // Make sure we wrote the entire buffer
    assert_eq!(offset, input_size);

    // Now let's create the challenge!
    let eval_challenge = hash(&bytes);
    let r = hash_to_bls_field(&eval_challenge);
    compute_powers(&r, n)
}

pub fn blob_to_polynomial_rust(blob: &[FsFr]) -> FsPoly {
    assert_eq!(blob.len(), FIELD_ELEMENTS_PER_BLOB);
    let mut p: FsPoly = FsPoly::new(FIELD_ELEMENTS_PER_BLOB).unwrap();
    p.coeffs = blob.to_vec();
    p
}

fn poly_to_kzg_commitment(p: &FsPoly, s: &FsKZGSettings) -> FsG1 {
    assert_eq!(p.coeffs.len(), FIELD_ELEMENTS_PER_BLOB);
    g1_lincomb(&s.secret_g1, &p.coeffs, FIELD_ELEMENTS_PER_BLOB)
}

pub fn compute_blob_kzg_proof_rust(blob: &[FsFr], ts: &FsKZGSettings) -> FsG1 {
    let polynomial = blob_to_polynomial_rust(blob);
    let commitment_g1 = poly_to_kzg_commitment(&polynomial, ts);
    let evaluation_challenge_fr = compute_challenge(blob, &commitment_g1);
    compute_kzg_proof_rust(blob, &evaluation_challenge_fr, ts)
}

pub fn verify_blob_kzg_proof_rust(
    blob: &[FsFr],
    commitment_g1: &FsG1,
    proof_g1: &FsG1,
    ts: &FsKZGSettings,
) -> bool {
    let polynomial = blob_to_polynomial_rust(blob);
    let evaluation_challenge_fr = compute_challenge(blob, commitment_g1);
    let y_fr =
        evaluate_polynomial_in_evaluation_form_rust(&polynomial, &evaluation_challenge_fr, ts);
    verify_kzg_proof_rust(commitment_g1, &evaluation_challenge_fr, &y_fr, proof_g1, ts)
}

pub fn verify_blob_kzg_proof_batch_rust(
    blobs: &[Vec<FsFr>],
    commitments_g1: &[FsG1],
    proofs_g1: &[FsG1],
    ts: &FsKZGSettings,
) -> bool {
    // Exit early if we are given zero blobs
    if blobs.is_empty() {
        return true;
    }

    let mut evaluation_challenges_fr: Vec<FsFr> = Vec::new();
    let mut ys_fr: Vec<FsFr> = Vec::new();

    for i in 0..blobs.len() {
        let polynomial = blob_to_polynomial_rust(&blobs[i]);
        let evaluation_challenge_fr = compute_challenge(&blobs[i], &commitments_g1[i]);
        let y_fr =
            evaluate_polynomial_in_evaluation_form_rust(&polynomial, &evaluation_challenge_fr, ts);

        evaluation_challenges_fr.push(evaluation_challenge_fr);
        ys_fr.push(y_fr);
    }

    verify_kzg_proof_batch(
        commitments_g1,
        &evaluation_challenges_fr,
        &ys_fr,
        proofs_g1,
        ts,
    )
}

pub const C_KZG_RET_C_KZG_OK: C_KZG_RET = 0;
pub const C_KZG_RET_C_KZG_BADARGS: C_KZG_RET = 1;
pub const C_KZG_RET_C_KZG_ERROR: C_KZG_RET = 2;
pub const C_KZG_RET_C_KZG_MALLOC: C_KZG_RET = 3;
pub type C_KZG_RET = c_uint;

pub const BYTES_PER_BLOB: usize = 32 * FIELD_ELEMENTS_PER_BLOB;
pub const CHALLENGE_INPUT_SIZE: usize = 32 + BYTES_PER_BLOB + 48;
pub const BYTES_PER_COMMITMENT: usize = 48;

#[repr(C)]
pub struct Bytes32 {
    pub bytes: [u8; 32],
}

#[repr(C)]
pub struct Bytes48 {
    pub bytes: [u8; 48],
}

#[repr(C)]
pub struct Blob {
    pub bytes: [u8; BYTES_PER_BLOB],
}

#[repr(C)]
pub struct KZGCommitment {
    pub bytes: [u8; 48],
}

#[repr(C)]
pub struct KZGProof {
    pub bytes: [u8; 48],
}

#[repr(C)]
pub struct CFsFFTSettings {
    pub max_width: u64,
    pub expanded_roots_of_unity: *mut blst_fr,
    pub reverse_roots_of_unity: *mut blst_fr,
    pub roots_of_unity: *mut blst_fr,
}

#[repr(C)]
pub struct CFsKzgSettings {
    pub fs: *const CFsFFTSettings,
    pub g1_values: *mut blst_p1, // G1
    pub g2_values: *mut blst_p2, // G2
}

#[repr(C)]
pub struct CFsPoly {
    pub evals: [blst_fr; FIELD_ELEMENTS_PER_BLOB],
}

fn fft_settings_to_rust(c_settings: *const CFsFFTSettings) -> FsFFTSettings {
    let settings = unsafe { &*c_settings };
    let mut first_root = unsafe { FsFr(*(settings.expanded_roots_of_unity.add(1))) };
    let first_root_arr = [first_root; 1];
    first_root = first_root_arr[0];

    let res = FsFFTSettings {
        max_width: settings.max_width as usize,
        root_of_unity: first_root,
        expanded_roots_of_unity: unsafe {
            core::slice::from_raw_parts(
                settings.expanded_roots_of_unity,
                (settings.max_width + 1) as usize,
            )
            .iter()
            .map(|r| FsFr(*r))
            .collect::<Vec<FsFr>>()
        },
        reverse_roots_of_unity: unsafe {
            core::slice::from_raw_parts(
                settings.reverse_roots_of_unity,
                (settings.max_width + 1) as usize,
            )
            .iter()
            .map(|r| FsFr(*r))
            .collect::<Vec<FsFr>>()
        },
    };

    res
}

fn fft_settings_to_c(rust_settings: &FsFFTSettings) -> *const CFsFFTSettings {
    let mut roots_of_unity: Vec<FsFr> = rust_settings.expanded_roots_of_unity.clone();
    reverse_bit_order(&mut roots_of_unity);
    let expanded_roots_of_unity = Box::new(
        rust_settings
            .expanded_roots_of_unity
            .iter()
            .map(|r| r.0)
            .collect::<Vec<blst_fr>>(),
    );
    let reverse_roots_of_unity = Box::new(
        rust_settings
            .reverse_roots_of_unity
            .iter()
            .map(|r| r.0)
            .collect::<Vec<blst_fr>>(),
    );
    let roots_of_unity = Box::new(roots_of_unity.iter().map(|r| r.0).collect::<Vec<blst_fr>>());

    let b = Box::new(CFsFFTSettings {
        max_width: rust_settings.max_width as u64,
        expanded_roots_of_unity: unsafe { (*Box::into_raw(expanded_roots_of_unity)).as_mut_ptr() },
        reverse_roots_of_unity: unsafe { (*Box::into_raw(reverse_roots_of_unity)).as_mut_ptr() },
        roots_of_unity: unsafe { (*Box::into_raw(roots_of_unity)).as_mut_ptr() },
    });
    Box::into_raw(b)
}

fn kzg_settings_to_rust(c_settings: &CFsKzgSettings) -> FsKZGSettings {
    let length = unsafe { (*c_settings.fs).max_width as usize };
    let secret_g1 = unsafe {
        core::slice::from_raw_parts(c_settings.g1_values, length)
            .iter()
            .map(|r| FsG1(*r))
            .collect::<Vec<FsG1>>()
    };
    let res = FsKZGSettings {
        fs: fft_settings_to_rust(c_settings.fs),
        secret_g1,
        secret_g2: unsafe {
            core::slice::from_raw_parts(c_settings.g2_values, 65)
                .iter()
                .map(|r| FsG2(*r))
                .collect::<Vec<FsG2>>()
        },
    };
    res
}

fn kzg_settings_to_c(rust_settings: &FsKZGSettings) -> CFsKzgSettings {
    let g1_val = rust_settings
        .secret_g1
        .iter()
        .map(|r| r.0)
        .collect::<Vec<blst_p1>>();
    let g1_val = Box::new(g1_val);
    let g2_val = rust_settings
        .secret_g2
        .iter()
        .map(|r| r.0)
        .collect::<Vec<blst_p2>>();
    let x = g2_val.into_boxed_slice();
    let stat_ref = Box::leak(x);
    let v = Box::into_raw(g1_val);

    CFsKzgSettings {
        fs: fft_settings_to_c(&rust_settings.fs),
        g1_values: unsafe { (*v).as_mut_ptr() },
        g2_values: stat_ref.as_mut_ptr(),
    }
}

fn poly_to_rust(c_poly: &CFsPoly) -> FsPoly {
    let c_poly_coeffs = c_poly.evals;
    let mut poly_rust = FsPoly::new(c_poly_coeffs.len()).unwrap();
    for (pos, e) in c_poly_coeffs.iter().enumerate() {
        poly_rust.set_coeff_at(pos, &FsFr(*e));
    }
    poly_rust
}

unsafe fn deserialize_blob(blob: *const Blob) -> Result<Vec<FsFr>, C_KZG_RET> {
    (*blob)
        .bytes
        .chunks(32)
        .map(|x| {
            let mut bytes = [0u8; 32];
            bytes.copy_from_slice(x);
            if let Ok(result) = bytes_to_bls_field_rust(&bytes) {
                Ok(result)
            } else {
                Err(C_KZG_RET_C_KZG_BADARGS)
            }
        })
        .collect::<Result<Vec<FsFr>, C_KZG_RET>>()
}

/// # Safety
///
/// This function should not be called before the horsemen are ready.
#[no_mangle]
pub unsafe extern "C" fn blob_to_kzg_commitment(
    out: *mut KZGCommitment,
    blob: *const Blob,
    s: &CFsKzgSettings,
) -> C_KZG_RET {
    let deserialized_blob = deserialize_blob(blob);
    if let Ok(blob_) = deserialized_blob {
        let tmp = blob_to_kzg_commitment_rust(&blob_, &kzg_settings_to_rust(s));
        (*out).bytes = bytes_from_g1_rust(&tmp);
        C_KZG_RET_C_KZG_OK
    } else {
        deserialized_blob.err().unwrap()
    }
}

#[no_mangle]
/// # Safety
///
/// This function should not be called before the horsemen are ready.
pub unsafe extern "C" fn load_trusted_setup(
    out: *mut CFsKzgSettings,
    g1_bytes: *const u8,
    n1: usize,
    g2_bytes: *const u8,
    n2: usize,
) -> C_KZG_RET {
    let g1_bytes = core::slice::from_raw_parts(g1_bytes, n1 * 48);
    let g2_bytes = core::slice::from_raw_parts(g2_bytes, n2 * 96);
    let settings = load_trusted_setup_rust(g1_bytes, n1, g2_bytes, n2);
    *out = kzg_settings_to_c(&settings);
    C_KZG_RET_C_KZG_OK
}

// getting *FILE seems impossible
// https://stackoverflow.com/questions/4862327/is-there-a-way-to-get-the-filename-from-a-file
/// # Safety
///
/// This function should not be called before the horsemen are ready.
#[cfg(feature = "std")]
#[no_mangle]
pub unsafe extern "C" fn load_trusted_setup_file(
    out: *mut CFsKzgSettings,
    inp: *mut FILE,
) -> C_KZG_RET {
    let mut buf: [c_char; 100] = [0; 100];
    let result = fgets(buf.as_mut_ptr(), 100, inp);
    if result.is_null()
        || strtoul(buf.as_ptr(), null_mut(), 10) != FIELD_ELEMENTS_PER_BLOB as c_ulong
    {
        return C_KZG_RET_C_KZG_BADARGS;
    }
    let result: *mut c_char = fgets(buf.as_mut_ptr(), 100, inp);
    if result.is_null() || strtoul(buf.as_ptr(), null_mut(), 10) != 65 {
        return C_KZG_RET_C_KZG_BADARGS;
    }

    let mut g2_bytes: [u8; 65 * 96] = [0; 65 * 96];
    let mut g1_bytes: [u8; FIELD_ELEMENTS_PER_BLOB * 48] = [0; FIELD_ELEMENTS_PER_BLOB * 48];

    let mut i: usize = 0;
    while i < FIELD_ELEMENTS_PER_BLOB * 48 {
        let c1 = fgetc(inp) as c_char;
        if c1 == '\n' as c_char {
            continue;
        }
        let c2 = fgetc(inp) as c_char;

        if c1 == EOF as c_char || c2 == EOF as c_char {
            return 1;
        }
        g1_bytes[i] = strtoul([c1, c2].as_ptr(), null_mut(), 16) as u8;
        i += 1;
    }

    i = 0;
    while i < 65 * 96 {
        let c1 = fgetc(inp) as c_char;
        if c1 == '\n' as c_char {
            continue;
        }
        let c2 = fgetc(inp) as c_char;

        if c1 == EOF as c_char || c2 == EOF as c_char {
            return 1;
        }
        g2_bytes[i] = strtoul([c1, c2].as_ptr(), null_mut(), 16) as u8;
        i += 1;
    }

    let settings = load_trusted_setup_rust(&g1_bytes, FIELD_ELEMENTS_PER_BLOB, &g2_bytes, 65);
    *out = kzg_settings_to_c(&settings);
    C_KZG_RET_C_KZG_OK
}

#[no_mangle]
/// # Safety
///
/// This function should not be called before the horsemen are ready
pub unsafe extern "C" fn compute_blob_kzg_proof(
    out: *mut KZGProof,
    blob: *const Blob,
    s: &CFsKzgSettings,
) -> C_KZG_RET {
<<<<<<< HEAD
    let deserialized_blob = deserialize_blob(blob);
    if deserialized_blob.is_err() {
        return deserialized_blob.err().unwrap();
=======
    let raw_blob_arr = core::slice::from_raw_parts(blobs, n);
    let mut blob_arr: Vec<Vec<FsFr>> = Vec::<Vec<FsFr>>::default();
    for i in 0..n {
        blob_arr.push(Vec::<FsFr>::default());
        let blob = &raw_blob_arr[i];
        for x in blob.bytes.chunks(32) {
            let mut tmp = [0u8; 32];
            tmp.copy_from_slice(x);
            let ret = bytes_to_bls_field_rust(&tmp);
            if ret.is_err() {
                return 1;
            }
            blob_arr[i].push(ret.unwrap());
        }
>>>>>>> 7eb52ca9
    }
    let commitment_g1 =
        compute_blob_kzg_proof_rust(&deserialized_blob.unwrap(), &kzg_settings_to_rust(s));
    (*out).bytes = bytes_from_g1_rust(&commitment_g1);
    C_KZG_RET_C_KZG_OK
}

#[no_mangle]
/// # Safety
///
/// This function should not be called before the horsemen are ready
pub unsafe extern "C" fn free_trusted_setup(s: *mut CFsKzgSettings) {
    let max_width = (*(*s).fs).max_width as usize;
    let rev = Box::from_raw(core::slice::from_raw_parts_mut(
        (*(*s).fs).reverse_roots_of_unity,
        max_width,
    ));
    drop(rev);
    let exp = Box::from_raw(core::slice::from_raw_parts_mut(
        (*(*s).fs).expanded_roots_of_unity,
        max_width,
    ));
    drop(exp);
    let roots = Box::from_raw(core::slice::from_raw_parts_mut(
        (*(*s).fs).roots_of_unity,
        max_width,
    ));
    drop(roots);
    let g1 = Box::from_raw(core::slice::from_raw_parts_mut((*s).g1_values, max_width));
    drop(g1);
    let g2 = Box::from_raw(core::slice::from_raw_parts_mut((*s).g2_values, 65));
    drop(g2);
}

#[no_mangle]
/// # Safety
///
/// This function should not be called before the horsemen are ready
pub unsafe extern "C" fn verify_kzg_proof(
    out: *mut bool,
    commitment_bytes: *const Bytes48,
    z_bytes: *const Bytes32,
    y_bytes: *const Bytes32,
    proof_bytes: *const Bytes48,
    s: &CFsKzgSettings,
) -> C_KZG_RET {
    let frz = bytes_to_bls_field_rust(&(*z_bytes).bytes);
    let fry = bytes_to_bls_field_rust(&(*y_bytes).bytes);
    let g1commitment = bytes_to_g1_rust(&(*commitment_bytes).bytes);
    let g1proof = bytes_to_g1_rust(&(*proof_bytes).bytes);

    if frz.is_err() || fry.is_err() || g1commitment.is_err() || g1proof.is_err() {
        return C_KZG_RET_C_KZG_BADARGS;
    }

    *out = verify_kzg_proof_rust(
        &g1commitment.unwrap(),
        &frz.unwrap(),
        &fry.unwrap(),
        &g1proof.unwrap(),
        &kzg_settings_to_rust(s),
    );
    C_KZG_RET_C_KZG_OK
}

#[no_mangle]
/// # Safety
///
/// This function should not be called before the horsemen are ready
pub unsafe extern "C" fn verify_blob_kzg_proof(
    ok: *mut bool,
    blob: *const Blob,
    commitment_bytes: *const Bytes48,
    proof_bytes: *const Bytes48,
    s: &CFsKzgSettings,
) -> C_KZG_RET {
    let deserialized_blob = deserialize_blob(blob);
    if deserialized_blob.is_err() {
        return deserialized_blob.err().unwrap();
    }

    let commitment_g1 = bytes_to_g1_rust(&(*commitment_bytes).bytes);
    let proof_g1 = bytes_to_g1_rust(&(*proof_bytes).bytes);
    if commitment_g1.is_err() || proof_g1.is_err() {
        return C_KZG_RET_C_KZG_BADARGS;
    }

    *ok = verify_blob_kzg_proof_rust(
        &deserialized_blob.unwrap(),
        &commitment_g1.unwrap(),
        &proof_g1.unwrap(),
        &kzg_settings_to_rust(s),
    );
    C_KZG_RET_C_KZG_OK
}

#[no_mangle]
/// # Safety
///
/// This function should not be called before the horsemen are ready
pub unsafe extern "C" fn verify_blob_kzg_proof_batch(
    ok: *mut bool,
    blobs: *const Blob,
    commitments_bytes: *const Bytes48,
    proofs_bytes: *const Bytes48,
    n: usize,
    s: &CFsKzgSettings,
) -> C_KZG_RET {
<<<<<<< HEAD
    let mut deserialized_blobs: Vec<Vec<FsFr>> = Vec::new();
    let mut commitments_g1: Vec<FsG1> = Vec::new();
    let mut proofs_g1: Vec<FsG1> = Vec::new();

    let raw_blobs = std::slice::from_raw_parts(blobs, n);
    let raw_commitments = std::slice::from_raw_parts(commitments_bytes, n);
    let raw_proofs = std::slice::from_raw_parts(proofs_bytes, n);

=======
    let raw_blob_arr = core::slice::from_raw_parts(blobs, n);
    let mut blob_arr: Vec<Vec<FsFr>> = Vec::<Vec<FsFr>>::default();
>>>>>>> 7eb52ca9
    for i in 0..n {
        let deserialized_blob = deserialize_blob(&raw_blobs[i]);
        if deserialized_blob.is_err() {
            return deserialized_blob.err().unwrap();
        }
<<<<<<< HEAD

        let commitment_g1 = bytes_to_g1_rust(&raw_commitments[i].bytes);
        let proof_g1 = bytes_to_g1_rust(&raw_proofs[i].bytes);
        if commitment_g1.is_err() || proof_g1.is_err() {
=======
    }
    let mut expected_kzg_commitments_arr = Vec::new();
    let expected_kzg_commitments_raw = core::slice::from_raw_parts(commitments_bytes, n);
    for x in expected_kzg_commitments_raw.iter() {
        let tmp = bytes_to_g1_rust(&x.bytes);
        if tmp.is_err() {
>>>>>>> 7eb52ca9
            return C_KZG_RET_C_KZG_BADARGS;
        }

        deserialized_blobs.push(deserialized_blob.unwrap());
        commitments_g1.push(commitment_g1.unwrap());
        proofs_g1.push(proof_g1.unwrap());
    }

    *ok = verify_blob_kzg_proof_batch_rust(
        &deserialized_blobs,
        &commitments_g1,
        &proofs_g1,
        &kzg_settings_to_rust(s),
    );
    C_KZG_RET_C_KZG_OK
}

#[no_mangle]
/// # Safety
///
/// This function should not be called before the horsemen are ready
pub unsafe extern "C" fn compute_kzg_proof(
    out: *mut KZGProof,
    blob: *const Blob,
    z_bytes: *const Bytes32,
    s: &CFsKzgSettings,
) -> C_KZG_RET {
    let deserialized_blob = deserialize_blob(blob);
    if deserialized_blob.is_err() {
        return deserialized_blob.err().unwrap();
    }
    let frz = bytes_to_bls_field_rust(&(*z_bytes).bytes);
    if frz.is_err() {
        return frz.err().unwrap() as C_KZG_RET;
    }
    let tmp = compute_kzg_proof_rust(
        &deserialized_blob.unwrap(),
        &frz.unwrap(),
        &kzg_settings_to_rust(s),
    );
    (*out).bytes = bytes_from_g1_rust(&tmp);
    C_KZG_RET_C_KZG_OK
}

#[no_mangle]
/// # Safety
///
/// This function should not be called before the horsemen are ready
pub unsafe extern "C" fn evaluate_polynomial_in_evaluation_form(
    out: *mut blst_fr,
    p: &CFsPoly,
    x: &blst_fr,
    s: &CFsKzgSettings,
) -> C_KZG_RET {
    *out = evaluate_polynomial_in_evaluation_form_rust(
        &poly_to_rust(p),
        &FsFr(*x),
        &kzg_settings_to_rust(s),
    )
    .0;
    C_KZG_RET_C_KZG_OK
}

#[no_mangle]
/// # Safety
///
/// This function should not be called before the horsemen are ready
pub unsafe extern "C" fn bytes_to_bls_field(out: *mut blst_fr, b: &Bytes32) -> C_KZG_RET {
    let fr = bytes_to_bls_field_rust(&b.bytes);
    if fr.is_err() {
        return fr.err().unwrap() as C_KZG_RET;
    }
    *out = fr.unwrap().0;
    C_KZG_RET_C_KZG_OK
}

#[no_mangle]
/// # Safety
///
/// This function should not be called before the horsemen are ready
pub unsafe extern "C" fn blob_to_polynomial(p: *mut CFsPoly, blob: *const Blob) -> C_KZG_RET {
    for i in 0..FIELD_ELEMENTS_PER_BLOB {
        let start = i * BYTES_PER_FIELD_ELEMENT;
        let bytes_array: [u8; BYTES_PER_FIELD_ELEMENT] = (*blob).bytes
            [start..(start + BYTES_PER_FIELD_ELEMENT)]
            .try_into()
            .unwrap();
        let bytes = Bytes32 { bytes: bytes_array };
        let fr = bytes_to_bls_field_rust(&bytes.bytes);
        if fr.is_err() {
            return fr.err().unwrap() as C_KZG_RET;
        }
        (*p).evals[i] = fr.unwrap().0;
    }
    C_KZG_RET_C_KZG_OK
}<|MERGE_RESOLUTION|>--- conflicted
+++ resolved
@@ -13,6 +13,8 @@
 #[cfg(feature = "std")]
 use core::ptr::null_mut;
 #[cfg(feature = "std")]
+use libc::{fgetc, fgets, strtoul, EOF, FILE};
+#[cfg(feature = "std")]
 use std::fs::File;
 #[cfg(feature = "std")]
 use std::io::Read;
@@ -22,20 +24,8 @@
     blst_p1_in_g1, blst_p1_uncompress, blst_p2, blst_p2_affine, blst_p2_from_affine,
     blst_p2_uncompress, blst_scalar, blst_scalar_from_lendian, BLST_ERROR,
 };
-<<<<<<< HEAD
 use kzg::{FFTSettings, Fr, G1Mul, KZGSettings, Poly, FFTG1, G1, G2};
-use libc::{c_ulong, fgetc, fgets, strtoul, EOF, FILE};
-=======
-use kzg::{FFTSettings, Fr, KZGSettings, Poly, FFTG1, G1};
-
-#[cfg(feature = "std")]
-use libc::{fgetc, fgets, strtoul, EOF, FILE};
-#[cfg(feature = "parallel")]
-use rayon::iter::IntoParallelIterator;
-#[cfg(feature = "parallel")]
-use rayon::prelude::{IntoParallelRefIterator, ParallelIterator};
-
->>>>>>> 7eb52ca9
+
 use sha2::{Digest, Sha256};
 
 use crate::consts::{
@@ -50,6 +40,7 @@
 use crate::types::g2::FsG2;
 use crate::types::kzg_settings::FsKZGSettings;
 use crate::types::poly::FsPoly;
+
 use crate::utils::reverse_bit_order;
 
 pub fn bytes_to_g1_rust(bytes: &[u8; 48usize]) -> Result<FsG1, String> {
@@ -835,26 +826,9 @@
     blob: *const Blob,
     s: &CFsKzgSettings,
 ) -> C_KZG_RET {
-<<<<<<< HEAD
     let deserialized_blob = deserialize_blob(blob);
     if deserialized_blob.is_err() {
         return deserialized_blob.err().unwrap();
-=======
-    let raw_blob_arr = core::slice::from_raw_parts(blobs, n);
-    let mut blob_arr: Vec<Vec<FsFr>> = Vec::<Vec<FsFr>>::default();
-    for i in 0..n {
-        blob_arr.push(Vec::<FsFr>::default());
-        let blob = &raw_blob_arr[i];
-        for x in blob.bytes.chunks(32) {
-            let mut tmp = [0u8; 32];
-            tmp.copy_from_slice(x);
-            let ret = bytes_to_bls_field_rust(&tmp);
-            if ret.is_err() {
-                return 1;
-            }
-            blob_arr[i].push(ret.unwrap());
-        }
->>>>>>> 7eb52ca9
     }
     let commitment_g1 =
         compute_blob_kzg_proof_rust(&deserialized_blob.unwrap(), &kzg_settings_to_rust(s));
@@ -963,37 +937,23 @@
     n: usize,
     s: &CFsKzgSettings,
 ) -> C_KZG_RET {
-<<<<<<< HEAD
     let mut deserialized_blobs: Vec<Vec<FsFr>> = Vec::new();
     let mut commitments_g1: Vec<FsG1> = Vec::new();
     let mut proofs_g1: Vec<FsG1> = Vec::new();
 
-    let raw_blobs = std::slice::from_raw_parts(blobs, n);
-    let raw_commitments = std::slice::from_raw_parts(commitments_bytes, n);
-    let raw_proofs = std::slice::from_raw_parts(proofs_bytes, n);
-
-=======
-    let raw_blob_arr = core::slice::from_raw_parts(blobs, n);
-    let mut blob_arr: Vec<Vec<FsFr>> = Vec::<Vec<FsFr>>::default();
->>>>>>> 7eb52ca9
+    let raw_blobs = core::slice::from_raw_parts(blobs, n);
+    let raw_commitments = core::slice::from_raw_parts(commitments_bytes, n);
+    let raw_proofs = core::slice::from_raw_parts(proofs_bytes, n);
+
     for i in 0..n {
         let deserialized_blob = deserialize_blob(&raw_blobs[i]);
         if deserialized_blob.is_err() {
             return deserialized_blob.err().unwrap();
         }
-<<<<<<< HEAD
 
         let commitment_g1 = bytes_to_g1_rust(&raw_commitments[i].bytes);
         let proof_g1 = bytes_to_g1_rust(&raw_proofs[i].bytes);
         if commitment_g1.is_err() || proof_g1.is_err() {
-=======
-    }
-    let mut expected_kzg_commitments_arr = Vec::new();
-    let expected_kzg_commitments_raw = core::slice::from_raw_parts(commitments_bytes, n);
-    for x in expected_kzg_commitments_raw.iter() {
-        let tmp = bytes_to_g1_rust(&x.bytes);
-        if tmp.is_err() {
->>>>>>> 7eb52ca9
             return C_KZG_RET_C_KZG_BADARGS;
         }
 
