use criterion::Criterion;
use kzg::{Fr, Poly};

pub fn bench_new_poly_div<TFr: Fr, TPoly: Poly<TFr>>(c: &mut Criterion) {
    for scale in 6..16 {
        let dividend_length = 1 << scale;
        let divisor_length = dividend_length / 2;

        let mut dividend = TPoly::new(dividend_length).unwrap();
        let mut divisor = TPoly::new(divisor_length).unwrap();

        // Randomize the polynomials' coefficients
        for i in 0..dividend.len() {
            dividend.set_coeff_at(i, &TFr::rand());
        }
        for i in 0..divisor.len() {
            divisor.set_coeff_at(i, &TFr::rand());
        }

        // Ensure that the polynomials' orders correspond to their lengths
        if dividend.get_coeff_at(dividend.len() - 1).is_zero() {
            dividend.set_coeff_at(dividend.len() - 1, &TFr::one());
        }
        if divisor.get_coeff_at(divisor.len() - 1).is_zero() {
            divisor.set_coeff_at(divisor.len() - 1, &TFr::one());
        }

        let id = format!("bench_new_poly_div scale: '{}'", scale);
        c.bench_function(&id, |b| b.iter(|| {
<<<<<<< HEAD
            let mut divided_poly = dividend.div(&mut divisor).unwrap();
            divided_poly.destroy();
        }));

        dividend.destroy();
        divisor.destroy();
=======
            dividend.div(&mut divisor).unwrap();
        }));
>>>>>>> 34cae687
    }
}<|MERGE_RESOLUTION|>--- conflicted
+++ resolved
@@ -27,16 +27,7 @@
 
         let id = format!("bench_new_poly_div scale: '{}'", scale);
         c.bench_function(&id, |b| b.iter(|| {
-<<<<<<< HEAD
-            let mut divided_poly = dividend.div(&mut divisor).unwrap();
-            divided_poly.destroy();
-        }));
-
-        dividend.destroy();
-        divisor.destroy();
-=======
             dividend.div(&mut divisor).unwrap();
         }));
->>>>>>> 34cae687
     }
 }