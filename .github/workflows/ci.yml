--- conflicted
+++ resolved
@@ -21,24 +21,10 @@
 
     - uses: actions-rs/cargo@v1
       with:
-<<<<<<< HEAD
-        command: install
-        args: --path from-scratch
-
-    - uses: actions-rs/cargo@v1
-      with:
-        command: test
-        args: --manifest-path from-scratch
-=======
         command: test
         args: --manifest-path from-scratch/Cargo.toml
->>>>>>> 410c3e9d
 
     - uses: actions-rs/cargo@v1
       with:
         command: bench
-<<<<<<< HEAD
-        args: --manifest-path from-scratch
-=======
-        args: --manifest-path from-scratch/Cargo.toml
->>>>>>> 410c3e9d
+        args: --manifest-path from-scratch/Cargo.toml