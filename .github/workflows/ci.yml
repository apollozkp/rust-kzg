--- conflicted
+++ resolved
@@ -21,70 +21,6 @@
 
 # 1st team #########################################################
 
-<<<<<<< HEAD
-#     - name: "[arkworks] Tests"
-#       uses: actions-rs/cargo@v1
-#       with:
-#         command: test
-#         args: --manifest-path Arkworks/Cargo.toml
-
-#     - name: "[arkworks] Benchmark"
-#       uses: actions-rs/cargo@v1
-#       with:
-#         command: bench
-#         args: --manifest-path Arkworks/Cargo.toml
-
-#     - name: "[arkworks] Clippy"
-#       uses: actions-rs/cargo@v1
-#       with:
-#         command: clippy
-#         args: --manifest-path Arkworks/Cargo.toml --all-targets --all-features -- -D warnings
-
-#     - name: "[arkworks] Formatting"
-#       uses: actions-rs/cargo@v1
-#       with:
-#         command: fmt
-#         args: --manifest-path Arkworks/Cargo.toml
-
-# # 2nd team #########################################################
-
-#     - name: "[zkcrypto] Tests"
-#       uses: actions-rs/cargo@v1
-#       with:
-#         command: test
-#         args: --manifest-path zkcrypto/Cargo.toml
-
-#     - name: "[zkcrypto] Benches"
-#       uses: actions-rs/cargo@v1
-#       with:
-#         command: bench
-#         args: --manifest-path zkcrypto/Cargo.toml
-
-#     - name: "[zkcrypto] Formatting"
-#       uses: actions-rs/cargo@v1
-#       with:
-#         command: fmt
-#         args: --manifest-path zkcrypto/Cargo.toml
-
-# 3rd team #########################################################
-
-    - name: "[blst-from-scratch] Tests"
-      uses: actions-rs/cargo@v1
-      with:
-        command: test
-        args: --manifest-path blst-from-scratch/Cargo.toml
-
-    - name: "[blst-from-scratch] Tests (parallel)"
-      uses: actions-rs/cargo@v1
-      with:
-        command: test
-        args: --manifest-path blst-from-scratch/Cargo.toml --features parallel
-
-    - name: "[blst-from-scratch] Benchmark"
-      uses: actions-rs/cargo@v1
-      with:
-        command: bench
-=======
     - name: "[arkworks] Clippy"
       uses: actions-rs/cargo@v1
       with:
@@ -165,7 +101,18 @@
       uses: actions-rs/cargo@v1
       with:
         command: test
->>>>>>> e64c03d4
+        args: --manifest-path blst-from-scratch/Cargo.toml
+
+    - name: "[blst-from-scratch] Tests (parallel)"
+      uses: actions-rs/cargo@v1
+      with:
+        command: test
+        args: --manifest-path blst-from-scratch/Cargo.toml --features parallel
+
+    - name: "[blst-from-scratch] Benchmark"
+      uses: actions-rs/cargo@v1
+      with:
+        command: bench
         args: --manifest-path blst-from-scratch/Cargo.toml
 
     - name: "[blst-from-scratch] Benchmark (parallel)"
@@ -188,98 +135,6 @@
 
 # 4th team #########################################################
 
-<<<<<<< HEAD
-#     - name: "[ckzg] Build native libs for Linux"
-#       if: matrix.os == 'ubuntu-latest'
-#       run: |
-#         echo "LIBOMP_PATH=$(find /usr/lib/llvm* -name libiomp5.so | head -n 1)" >> $GITHUB_ENV
-#         echo "OMP_NUM_THREADS=$(nproc)" >> $GITHUB_ENV
-#         cd ckzg && bash build.sh
-
-#     - name: "[ckzg] Build native libs for MacOS"
-#       if: matrix.os == 'macos-11'
-#       run: |
-#         brew install libomp gnu-sed
-#         echo "LIBOMP_PATH=/usr/local/lib/libomp.dylib" >> $GITHUB_ENV
-#         echo "OMP_NUM_THREADS=$(sysctl -n hw.ncpu)" >> $GITHUB_ENV
-#         cd ckzg && bash build.sh
-
-#     - name: "[ckzg] Setup Env"
-#       if: matrix.os == 'ubuntu-latest' || matrix.os == 'macos-11'
-#       run: |
-#         if [[ -z "$LIBOMP_PATH" ]]; then
-#           echo "FAIL: LLVM OpenMP runtime was not found"
-#           exit 1
-#         fi
-#         echo "RUSTFLAGS=-C link-arg="$LIBOMP_PATH"" >> $GITHUB_ENV
-
-#     - name: "[ckzg] Tests"
-#       uses: actions-rs/cargo@v1
-#       if: matrix.os == 'ubuntu-latest' || matrix.os == 'macos-11'
-#       with:
-#         command: test
-#         args: --manifest-path ckzg/Cargo.toml
-
-#     - name: "[ckzg] Benchmark"
-#       uses: actions-rs/cargo@v1
-#       if: matrix.os == 'ubuntu-latest' || matrix.os == 'macos-11'
-#       with:
-#         command: bench
-#         args: --manifest-path ckzg/Cargo.toml
-
-#     - name: "[ckzg] Clippy"
-#       uses: actions-rs/cargo@v1
-#       with:
-#         command: clippy
-#         args: --manifest-path ckzg/Cargo.toml --all-targets --all-features -- -D warnings
-
-#     - name: "[ckzg] Formatting"
-#       uses: actions-rs/cargo@v1
-#       with:
-#         command: fmt
-#         args: --manifest-path ckzg/Cargo.toml
-
-#     - name: "[ckzg] Unset Env"
-#       run: |
-#         echo "RUSTFLAGS=" >> $GITHUB_ENV
-#         echo "LIBOMP_PATH=" >> $GITHUB_ENV
-
-# # 5th team ###########################################################
-
-#     - name: "[mcl-kzg10-rust] Build mcl for Linux"
-#       if: matrix.os == 'ubuntu-latest'
-#       run: |
-#         cd mcl-kzg/kzg && bash build.sh
-
-#     - name: "[mcl-kzg10-rust] Run Clippy"
-#       if: matrix.os == 'ubuntu-latest'
-#       uses: actions-rs/cargo@v1
-#       with:
-#         command: clippy
-#         args: --manifest-path mcl-kzg/kzg/Cargo.toml --all-targets --all-features -- -D warnings
-
-#     - name: "[mcl-kzg10-rust] Run bench Clippy"
-#       if: matrix.os == 'ubuntu-latest'
-#       uses: actions-rs/cargo@v1
-#       with:
-#         command: clippy
-#         args: --manifest-path mcl-kzg/kzg-bench/Cargo.toml --all-targets --all-features -- -D warnings
-
-#     - name: "[mcl-kzg10-rust] Run tests"
-#       if: matrix.os == 'ubuntu-latest'
-#       run: |
-#         cargo test shared_tests --manifest-path mcl-kzg/kzg-bench/Cargo.toml -- --test-threads 1
-
-#     - name: "[mcl-kzg10-rust] Run benches"
-#       if: matrix.os == 'ubuntu-latest'
-#       run: |
-#         cargo bench --manifest-path mcl-kzg/kzg-bench/Cargo.toml
-
-#     - name: "[mcl-kzg10-rust] Run fmt"
-#       if: matrix.os == 'ubuntu-latest'
-#       run: |
-#         cargo fmt --manifest-path mcl-kzg/kzg-bench/Cargo.toml
-=======
     - name: "[ckzg] Build native libs for Linux"
       if: matrix.os == 'ubuntu-latest'
       run: |
@@ -394,7 +249,6 @@
       if: matrix.os == 'ubuntu-latest'
       run: |
         cargo fmt --manifest-path mcl-kzg/kzg-bench/Cargo.toml
->>>>>>> e64c03d4
 
 # Common ###########################################################
 
