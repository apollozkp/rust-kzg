extern crate alloc;

use blst::{blst_p1, blst_p2, blst_fr};
use kzg::common_utils::{load_trusted_setup_rust, reverse_bit_order, verify_kzg_proof_rust, verify_blob_kzg_proof_rust, fr_batch_inv};
use crate::kzg_proofs::{KZGSettings, FFTSettings};
use crate::kzg_types::{ArkFr, ArkG1, ArkG2};
use kzg::eip_4844::{
    load_trusted_setup_string, CKZGSettings, TRUSTED_SETUP_NUM_G1_POINTS, TRUSTED_SETUP_NUM_G2_POINTS, Blob, C_KZG_RET, BYTES_PER_FIELD_ELEMENT, C_KZG_RET_BADARGS, KZGCommitment, FIELD_ELEMENTS_PER_BLOB, C_KZG_RET_OK, BYTES_PER_G1, BYTES_PER_G2, KZGProof, Bytes48, Bytes32,
};
use kzg::{FFTSettings as FFTSettingsT, KZGSettings as LKZGSettings, Fr, blob_to_kzg_commitment_rust, G1, compute_blob_kzg_proof_rust, cfg_into_iter, verify_blob_kzg_proof_batch_rust, compute_kzg_proof_rust, Poly};
use std::ptr::null_mut;

#[cfg(feature = "std")]
use libc::FILE;
#[cfg(feature = "std")]
use std::fs::File;
#[cfg(feature = "std")]
use std::io::Read;

#[cfg(feature = "parallel")]
use rayon::prelude::*;
use crate::utils::PolyData;

#[cfg(feature = "std")]
pub fn load_trusted_setup_filename_rust(filepath: &str) -> Result<KZGSettings, String> {
    let mut file = File::open(filepath).map_err(|_| "Unable to open file".to_string())?;
    let mut contents = String::new();
    file.read_to_string(&mut contents)
        .map_err(|_| "Unable to read file".to_string())?;

    let (g1_bytes, g2_bytes) = load_trusted_setup_string(&contents)?;
    load_trusted_setup_rust(
        g1_bytes.as_slice(),
        g2_bytes.as_slice()
    )
}

fn fft_settings_to_rust(c_settings: *const CKZGSettings) -> Result<FFTSettings, String> {
    let settings = unsafe { &*c_settings };
    let roots_of_unity = unsafe {
        core::slice::from_raw_parts(settings.roots_of_unity, settings.max_width as usize)
            .iter()
            .map(|r| ArkFr::from_blst_fr(*r))
            .collect::<Vec<ArkFr>>()
    };
    let mut expanded_roots_of_unity = roots_of_unity.clone();
    reverse_bit_order(&mut expanded_roots_of_unity)?;
    expanded_roots_of_unity.push(ArkFr::one());
    let mut reverse_roots_of_unity = expanded_roots_of_unity.clone();
    reverse_roots_of_unity.reverse();

    let mut first_root = expanded_roots_of_unity[1];
    let first_root_arr = [first_root; 1];
    first_root = first_root_arr[0];

    Ok(FFTSettings {
        max_width: settings.max_width as usize,
        root_of_unity: first_root,
        expanded_roots_of_unity,
        reverse_roots_of_unity,
        roots_of_unity,
    })
}

fn kzg_settings_to_rust(c_settings: &CKZGSettings) -> Result<KZGSettings, String> {
    let secret_g1 = unsafe {
        core::slice::from_raw_parts(c_settings.g1_values, TRUSTED_SETUP_NUM_G1_POINTS)
            .iter()
            .map(|r| ArkG1::from_blst_p1(*r))
            .collect::<Vec<ArkG1>>()
    };
    let secret_g2 = unsafe {
            core::slice::from_raw_parts(c_settings.g2_values, TRUSTED_SETUP_NUM_G2_POINTS)
                .iter()
                .map(|r| ArkG2::from_blst_p2(*r))
                .collect::<Vec<ArkG2>>()
    };
    Ok(KZGSettings {
        fs: fft_settings_to_rust(c_settings)?,
        secret_g1,
        secret_g2
    })
}

fn kzg_settings_to_c(rust_settings: &KZGSettings) -> CKZGSettings {
    let g1_val = rust_settings
        .secret_g1
        .iter()
        .map(|r| r.to_blst_p1())
        .collect::<Vec<blst_p1>>();
    let g1_val = Box::new(g1_val);
    let g2_val = rust_settings
        .secret_g2
        .iter()
        .map(|r| r.to_blst_p2())
        .collect::<Vec<blst_p2>>();
    let x = g2_val.into_boxed_slice();
    let stat_ref = Box::leak(x);
    let v = Box::into_raw(g1_val);

    let roots_of_unity = Box::new(
        rust_settings
            .fs
            .roots_of_unity
            .iter()
            .map(|r| r.to_blst_fr())
            .collect::<Vec<blst_fr>>(),
    );

    CKZGSettings {
        max_width: rust_settings.fs.max_width as u64,
        roots_of_unity: unsafe { (*Box::into_raw(roots_of_unity)).as_mut_ptr() },
        g1_values: unsafe { (*v).as_mut_ptr() },
        g2_values: stat_ref.as_mut_ptr(),
    }
}

unsafe fn deserialize_blob(blob: *const Blob) -> Result<Vec<ArkFr>, C_KZG_RET> {
    (*blob)
        .bytes
        .chunks(BYTES_PER_FIELD_ELEMENT)
        .map(|chunk| {
            let mut bytes = [0u8; BYTES_PER_FIELD_ELEMENT];
            bytes.copy_from_slice(chunk);
            if let Ok(result) = ArkFr::from_bytes(&bytes) {
                Ok(result)
            } else {
                Err(C_KZG_RET_BADARGS)
            }
        })
        .collect::<Result<Vec<ArkFr>, C_KZG_RET>>()
}

pub fn evaluate_polynomial_in_evaluation_form_rust(
    p: &PolyData,
    x: &ArkFr,
    s: &KZGSettings,
) -> Result<ArkFr, String> {
    if p.coeffs.len() != FIELD_ELEMENTS_PER_BLOB {
        return Err(String::from("Incorrect field elements count."));
    }

    let roots_of_unity: &Vec<ArkFr> = &s.fs.roots_of_unity;
    let mut inverses_in: Vec<ArkFr> = vec![ArkFr::default(); FIELD_ELEMENTS_PER_BLOB];
    let mut inverses: Vec<ArkFr> = vec![ArkFr::default(); FIELD_ELEMENTS_PER_BLOB];

    for i in 0..FIELD_ELEMENTS_PER_BLOB {
        if x.equals(&roots_of_unity[i]) {
            return Ok(p.get_coeff_at(i));
        }
        inverses_in[i] = x.sub(&roots_of_unity[i]);
    }

    fr_batch_inv(&mut inverses, &inverses_in, FIELD_ELEMENTS_PER_BLOB)?;

    let mut tmp: ArkFr;
    let mut out = ArkFr::zero();

    for i in 0..FIELD_ELEMENTS_PER_BLOB {
        tmp = inverses[i].mul(&roots_of_unity[i]);
        tmp = tmp.mul(&p.coeffs[i]);
        out = out.add(&tmp);
    }

    tmp = ArkFr::from_u64(FIELD_ELEMENTS_PER_BLOB as u64);
    out = match out.div(&tmp) {
        Ok(value) => value,
        Err(err) => return Err(err),
    };
    tmp = x.pow(FIELD_ELEMENTS_PER_BLOB);
    tmp = tmp.sub(&ArkFr::one());
    out = out.mul(&tmp);
    Ok(out)
}

pub fn blob_to_polynomial_rust(blob: &[ArkFr]) -> Result<PolyData, String> {
    if blob.len() != FIELD_ELEMENTS_PER_BLOB {
        return Err(String::from("Blob length must be FIELD_ELEMENTS_PER_BLOB"));
    }
    let mut p: PolyData = PolyData::new(FIELD_ELEMENTS_PER_BLOB);
    p.coeffs = blob.to_vec();
    Ok(p)
}

macro_rules! handle_ckzg_badargs {
    ($x: expr) => {
        match $x {
            Ok(value) => value,
            Err(_) => return C_KZG_RET_BADARGS,
        }
    };
}

/// # Safety
#[no_mangle]
pub unsafe extern "C" fn blob_to_kzg_commitment(
    out: *mut KZGCommitment,
    blob: *const Blob,
    s: &CKZGSettings,
) -> C_KZG_RET {
    if TRUSTED_SETUP_NUM_G1_POINTS == 0 {
        // FIXME: load_trusted_setup should set this value, but if not, it fails
        TRUSTED_SETUP_NUM_G1_POINTS = FIELD_ELEMENTS_PER_BLOB
    };

    let deserialized_blob = handle_ckzg_badargs!(deserialize_blob(blob));
    let settings = handle_ckzg_badargs!(kzg_settings_to_rust(s));
    let tmp = handle_ckzg_badargs!(blob_to_kzg_commitment_rust(&deserialized_blob, &settings));

    (*out).bytes = tmp.to_bytes();
    C_KZG_RET_OK
}

/// # Safety
#[no_mangle]
pub unsafe extern "C" fn load_trusted_setup(
    out: *mut CKZGSettings,
    g1_bytes: *const u8,
    n1: usize,
    g2_bytes: *const u8,
    n2: usize,
) -> C_KZG_RET {
    let g1_bytes = core::slice::from_raw_parts(g1_bytes, n1 * BYTES_PER_G1);
    let g2_bytes = core::slice::from_raw_parts(g2_bytes, n2 * BYTES_PER_G2);
    TRUSTED_SETUP_NUM_G1_POINTS = g1_bytes.len() / BYTES_PER_G1;
    let settings = handle_ckzg_badargs!(
    load_trusted_setup_rust(
        g1_bytes,
        g2_bytes
    ));

    *out = kzg_settings_to_c(&settings);
    C_KZG_RET_OK
}

/// # Safety
#[cfg(feature = "std")]
#[no_mangle]
pub unsafe extern "C" fn load_trusted_setup_file(
    out: *mut CKZGSettings,
    in_: *mut FILE,
) -> C_KZG_RET {
    let mut buf = vec![0u8; 1024 * 1024];
    let len: usize = libc::fread(buf.as_mut_ptr() as *mut libc::c_void, 1, buf.len(), in_);
    let s = handle_ckzg_badargs!(String::from_utf8(buf[..len].to_vec()));
    let (g1_bytes, g2_bytes) = handle_ckzg_badargs!(load_trusted_setup_string(&s));
    TRUSTED_SETUP_NUM_G1_POINTS = g1_bytes.len() / BYTES_PER_G1;
    if TRUSTED_SETUP_NUM_G1_POINTS != FIELD_ELEMENTS_PER_BLOB {
        // Helps pass the Java test "shouldThrowExceptionOnIncorrectTrustedSetupFromFile",
        // as well as 5 others that pass only if this one passes (likely because Java doesn't
        // deallocate its KZGSettings pointer when no exception is thrown).
        return C_KZG_RET_BADARGS;
    }
    let settings = handle_ckzg_badargs!(load_trusted_setup_rust(
        g1_bytes.as_slice(),
        g2_bytes.as_slice()
    ));

    *out = kzg_settings_to_c(&settings);
    C_KZG_RET_OK
}

/// # Safety
#[no_mangle]
pub unsafe extern "C" fn free_trusted_setup(s: *mut CKZGSettings) {
    if s.is_null() {
        return;
    }

    let max_width = (*s).max_width as usize;
    let roots = Box::from_raw(core::slice::from_raw_parts_mut(
        (*s).roots_of_unity,
        max_width,
    ));
    drop(roots);
    (*s).roots_of_unity = null_mut();

    let g1 = Box::from_raw(core::slice::from_raw_parts_mut(
        (*s).g1_values,
        TRUSTED_SETUP_NUM_G1_POINTS,
    ));
    drop(g1);
    (*s).g1_values = null_mut();

    let g2 = Box::from_raw(core::slice::from_raw_parts_mut(
        (*s).g2_values,
        TRUSTED_SETUP_NUM_G2_POINTS,
    ));
    drop(g2);
    (*s).g2_values = null_mut();
}

/// # Safety
#[no_mangle]
<<<<<<< HEAD
pub unsafe extern "C" fn compute_blob_kzg_proof(
    out: *mut KZGProof,
    blob: *const Blob,
    commitment_bytes: *mut Bytes48,
    s: &CKZGSettings,
) -> C_KZG_RET {
    let deserialized_blob = match deserialize_blob(blob) {
        Ok(value) => value,
        Err(err) => return err,
    };

    let commitment_g1 = handle_ckzg_badargs!(ArkG1::from_bytes(&(*commitment_bytes).bytes));
    let settings = handle_ckzg_badargs!(kzg_settings_to_rust(s));
    let proof = handle_ckzg_badargs!(compute_blob_kzg_proof_rust(
        &deserialized_blob,
        &commitment_g1,
        &settings
    ));

    (*out).bytes = proof.to_bytes();
=======
pub unsafe extern "C" fn verify_kzg_proof(
    ok: *mut bool,
    commitment_bytes: *const Bytes48,
    z_bytes: *const Bytes32,
    y_bytes: *const Bytes32,
    proof_bytes: *const Bytes48,
    s: &CKZGSettings,
) -> C_KZG_RET {
    let frz = handle_ckzg_badargs!(ArkFr::from_bytes(&(*z_bytes).bytes));
    let fry = handle_ckzg_badargs!(ArkFr::from_bytes(&(*y_bytes).bytes));
    let g1commitment = handle_ckzg_badargs!(ArkG1::from_bytes(&(*commitment_bytes).bytes));
    let g1proof = handle_ckzg_badargs!(ArkG1::from_bytes(&(*proof_bytes).bytes));

    let settings = handle_ckzg_badargs!(kzg_settings_to_rust(s));

    let result = handle_ckzg_badargs!(verify_kzg_proof_rust(
        &g1commitment,
        &frz,
        &fry,
        &g1proof,
        &settings
    ));

    *ok = result;
    C_KZG_RET_OK
}

/// # Safety
#[no_mangle]
pub unsafe extern "C" fn verify_blob_kzg_proof(
    ok: *mut bool,
    blob: *const Blob,
    commitment_bytes: *const Bytes48,
    proof_bytes: *const Bytes48,
    s: &CKZGSettings,
) -> C_KZG_RET {
    let deserialized_blob = handle_ckzg_badargs!(deserialize_blob(blob));

    let commitment_g1 = handle_ckzg_badargs!(ArkG1::from_bytes(&(*commitment_bytes).bytes));
    let proof_g1 = handle_ckzg_badargs!(ArkG1::from_bytes(&(*proof_bytes).bytes));

    let settings = handle_ckzg_badargs!(kzg_settings_to_rust(s));

    let result = handle_ckzg_badargs!(verify_blob_kzg_proof_rust(
        &deserialized_blob,
        &commitment_g1,
        &proof_g1,
        &settings,
    ));

    *ok = result;
>>>>>>> 2d8c31a3
    C_KZG_RET_OK
}

/// # Safety
#[no_mangle]
<<<<<<< HEAD
pub unsafe extern "C" fn compute_kzg_proof(
    proof_out: *mut KZGProof,
    y_out: *mut Bytes32,
    blob: *const Blob,
    z_bytes: *const Bytes32,
    s: &CKZGSettings,
) -> C_KZG_RET {
    let deserialized_blob = match deserialize_blob(blob) {
        Ok(value) => value,
        Err(err) => return err,
    };

    let frz = match ArkFr::from_bytes(&(*z_bytes).bytes) {
        Ok(value) => value,
        Err(_) => return C_KZG_RET_BADARGS,
    };

    let settings = match kzg_settings_to_rust(s) {
        Ok(value) => value,
        Err(_) => return C_KZG_RET_BADARGS,
    };

    let (proof_out_tmp, fry_tmp) = match compute_kzg_proof_rust(&deserialized_blob, &frz, &settings)
    {
        Ok(value) => value,
        Err(_) => return C_KZG_RET_BADARGS,
    };

    (*proof_out).bytes = proof_out_tmp.to_bytes();
    (*y_out).bytes = fry_tmp.to_bytes();
    C_KZG_RET_OK
}
=======
pub unsafe extern "C" fn verify_blob_kzg_proof_batch(
    ok: *mut bool,
    blobs: *const Blob,
    commitments_bytes: *const Bytes48,
    proofs_bytes: *const Bytes48,
    n: usize,
    s: &CKZGSettings,
) -> C_KZG_RET {
    let raw_blobs = core::slice::from_raw_parts(blobs, n);
    let raw_commitments = core::slice::from_raw_parts(commitments_bytes, n);
    let raw_proofs = core::slice::from_raw_parts(proofs_bytes, n);

    let deserialized_blobs: Result<Vec<Vec<ArkFr>>, C_KZG_RET> = cfg_into_iter!(raw_blobs)
        .map(|raw_blob| deserialize_blob(raw_blob).map_err(|_| C_KZG_RET_BADARGS))
        .collect();

    let commitments_g1: Result<Vec<ArkG1>, C_KZG_RET> = cfg_into_iter!(raw_commitments)
        .map(|raw_commitment| {
            ArkG1::from_bytes(&raw_commitment.bytes).map_err(|_| C_KZG_RET_BADARGS)
        })
        .collect();

    let proofs_g1: Result<Vec<ArkG1>, C_KZG_RET> = cfg_into_iter!(raw_proofs)
        .map(|raw_proof| ArkG1::from_bytes(&raw_proof.bytes).map_err(|_| C_KZG_RET_BADARGS))
        .collect();

    if let (Ok(blobs), Ok(commitments), Ok(proofs)) =
        (deserialized_blobs, commitments_g1, proofs_g1)
    {
        let settings = match kzg_settings_to_rust(s) {
            Ok(value) => value,
            Err(_) => return C_KZG_RET_BADARGS,
        };

        let result =
            verify_blob_kzg_proof_batch_rust(blobs.as_slice(), &commitments, &proofs, &settings);

        if let Ok(result) = result {
            *ok = result;
            C_KZG_RET_OK
        } else {
            C_KZG_RET_BADARGS
        }
    } else {
        *ok = false;
        C_KZG_RET_BADARGS
    }
}
>>>>>>> 2d8c31a3
<|MERGE_RESOLUTION|>--- conflicted
+++ resolved
@@ -1,13 +1,13 @@
 extern crate alloc;
 
 use blst::{blst_p1, blst_p2, blst_fr};
-use kzg::common_utils::{load_trusted_setup_rust, reverse_bit_order, verify_kzg_proof_rust, verify_blob_kzg_proof_rust, fr_batch_inv};
+use kzg::common_utils::{load_trusted_setup_rust, reverse_bit_order, verify_kzg_proof_rust, verify_blob_kzg_proof_rust};
 use crate::kzg_proofs::{KZGSettings, FFTSettings};
 use crate::kzg_types::{ArkFr, ArkG1, ArkG2};
 use kzg::eip_4844::{
     load_trusted_setup_string, CKZGSettings, TRUSTED_SETUP_NUM_G1_POINTS, TRUSTED_SETUP_NUM_G2_POINTS, Blob, C_KZG_RET, BYTES_PER_FIELD_ELEMENT, C_KZG_RET_BADARGS, KZGCommitment, FIELD_ELEMENTS_PER_BLOB, C_KZG_RET_OK, BYTES_PER_G1, BYTES_PER_G2, KZGProof, Bytes48, Bytes32,
 };
-use kzg::{FFTSettings as FFTSettingsT, KZGSettings as LKZGSettings, Fr, blob_to_kzg_commitment_rust, G1, compute_blob_kzg_proof_rust, cfg_into_iter, verify_blob_kzg_proof_batch_rust, compute_kzg_proof_rust, Poly};
+use kzg::{FFTSettings as FFTSettingsT, KZGSettings as LKZGSettings, Fr, blob_to_kzg_commitment_rust, G1, compute_blob_kzg_proof_rust, cfg_into_iter, verify_blob_kzg_proof_batch_rust, compute_kzg_proof_rust};
 use std::ptr::null_mut;
 
 #[cfg(feature = "std")]
@@ -19,7 +19,6 @@
 
 #[cfg(feature = "parallel")]
 use rayon::prelude::*;
-use crate::utils::PolyData;
 
 #[cfg(feature = "std")]
 pub fn load_trusted_setup_filename_rust(filepath: &str) -> Result<KZGSettings, String> {
@@ -131,57 +130,6 @@
         .collect::<Result<Vec<ArkFr>, C_KZG_RET>>()
 }
 
-pub fn evaluate_polynomial_in_evaluation_form_rust(
-    p: &PolyData,
-    x: &ArkFr,
-    s: &KZGSettings,
-) -> Result<ArkFr, String> {
-    if p.coeffs.len() != FIELD_ELEMENTS_PER_BLOB {
-        return Err(String::from("Incorrect field elements count."));
-    }
-
-    let roots_of_unity: &Vec<ArkFr> = &s.fs.roots_of_unity;
-    let mut inverses_in: Vec<ArkFr> = vec![ArkFr::default(); FIELD_ELEMENTS_PER_BLOB];
-    let mut inverses: Vec<ArkFr> = vec![ArkFr::default(); FIELD_ELEMENTS_PER_BLOB];
-
-    for i in 0..FIELD_ELEMENTS_PER_BLOB {
-        if x.equals(&roots_of_unity[i]) {
-            return Ok(p.get_coeff_at(i));
-        }
-        inverses_in[i] = x.sub(&roots_of_unity[i]);
-    }
-
-    fr_batch_inv(&mut inverses, &inverses_in, FIELD_ELEMENTS_PER_BLOB)?;
-
-    let mut tmp: ArkFr;
-    let mut out = ArkFr::zero();
-
-    for i in 0..FIELD_ELEMENTS_PER_BLOB {
-        tmp = inverses[i].mul(&roots_of_unity[i]);
-        tmp = tmp.mul(&p.coeffs[i]);
-        out = out.add(&tmp);
-    }
-
-    tmp = ArkFr::from_u64(FIELD_ELEMENTS_PER_BLOB as u64);
-    out = match out.div(&tmp) {
-        Ok(value) => value,
-        Err(err) => return Err(err),
-    };
-    tmp = x.pow(FIELD_ELEMENTS_PER_BLOB);
-    tmp = tmp.sub(&ArkFr::one());
-    out = out.mul(&tmp);
-    Ok(out)
-}
-
-pub fn blob_to_polynomial_rust(blob: &[ArkFr]) -> Result<PolyData, String> {
-    if blob.len() != FIELD_ELEMENTS_PER_BLOB {
-        return Err(String::from("Blob length must be FIELD_ELEMENTS_PER_BLOB"));
-    }
-    let mut p: PolyData = PolyData::new(FIELD_ELEMENTS_PER_BLOB);
-    p.coeffs = blob.to_vec();
-    Ok(p)
-}
-
 macro_rules! handle_ckzg_badargs {
     ($x: expr) => {
         match $x {
@@ -292,28 +240,6 @@
 
 /// # Safety
 #[no_mangle]
-<<<<<<< HEAD
-pub unsafe extern "C" fn compute_blob_kzg_proof(
-    out: *mut KZGProof,
-    blob: *const Blob,
-    commitment_bytes: *mut Bytes48,
-    s: &CKZGSettings,
-) -> C_KZG_RET {
-    let deserialized_blob = match deserialize_blob(blob) {
-        Ok(value) => value,
-        Err(err) => return err,
-    };
-
-    let commitment_g1 = handle_ckzg_badargs!(ArkG1::from_bytes(&(*commitment_bytes).bytes));
-    let settings = handle_ckzg_badargs!(kzg_settings_to_rust(s));
-    let proof = handle_ckzg_badargs!(compute_blob_kzg_proof_rust(
-        &deserialized_blob,
-        &commitment_g1,
-        &settings
-    ));
-
-    (*out).bytes = proof.to_bytes();
-=======
 pub unsafe extern "C" fn verify_kzg_proof(
     ok: *mut bool,
     commitment_bytes: *const Bytes48,
@@ -365,46 +291,11 @@
     ));
 
     *ok = result;
->>>>>>> 2d8c31a3
-    C_KZG_RET_OK
-}
-
-/// # Safety
-#[no_mangle]
-<<<<<<< HEAD
-pub unsafe extern "C" fn compute_kzg_proof(
-    proof_out: *mut KZGProof,
-    y_out: *mut Bytes32,
-    blob: *const Blob,
-    z_bytes: *const Bytes32,
-    s: &CKZGSettings,
-) -> C_KZG_RET {
-    let deserialized_blob = match deserialize_blob(blob) {
-        Ok(value) => value,
-        Err(err) => return err,
-    };
-
-    let frz = match ArkFr::from_bytes(&(*z_bytes).bytes) {
-        Ok(value) => value,
-        Err(_) => return C_KZG_RET_BADARGS,
-    };
-
-    let settings = match kzg_settings_to_rust(s) {
-        Ok(value) => value,
-        Err(_) => return C_KZG_RET_BADARGS,
-    };
-
-    let (proof_out_tmp, fry_tmp) = match compute_kzg_proof_rust(&deserialized_blob, &frz, &settings)
-    {
-        Ok(value) => value,
-        Err(_) => return C_KZG_RET_BADARGS,
-    };
-
-    (*proof_out).bytes = proof_out_tmp.to_bytes();
-    (*y_out).bytes = fry_tmp.to_bytes();
-    C_KZG_RET_OK
-}
-=======
+    C_KZG_RET_OK
+}
+
+/// # Safety
+#[no_mangle]
 pub unsafe extern "C" fn verify_blob_kzg_proof_batch(
     ok: *mut bool,
     blobs: *const Blob,
@@ -452,5 +343,4 @@
         *ok = false;
         C_KZG_RET_BADARGS
     }
-}
->>>>>>> 2d8c31a3
+}