#[cfg(test)]
pub mod tests {
    use kzg_bench::tests::poly::*;
    use zkcrypto::poly::{ZPoly};
	use zkcrypto::fftsettings::ZkFFTSettings;
	use zkcrypto::zkfr::blsScalar;
<<<<<<< HEAD
	// use zkcrypto::utils::*;
=======
>>>>>>> 0d4c664c
	
    #[test]
	fn create_poly_of_length_ten_() {
		create_poly_of_length_ten::<blsScalar, ZPoly>();
	}
	
	#[test]
	fn poly_eval_check_() {
		poly_eval_check::<blsScalar, ZPoly>();
	}

	#[test]
	fn poly_eval_0_check_() {
		poly_eval_0_check::<blsScalar, ZPoly>();
	}

	#[test]
	fn poly_eval_nil_check_() {
		poly_eval_nil_check::<blsScalar, ZPoly>();
	}
	
<<<<<<< HEAD
	// not working for some reason
=======
>>>>>>> 0d4c664c
	#[test]
	fn poly_inverse_simple_0_() {
		poly_inverse_simple_0::<blsScalar, ZPoly>();
	}
<<<<<<< HEAD

	#[test]
	fn poly_inverse_simple_1_() {
		poly_inverse_simple_1::<blsScalar, ZPoly>();
	}
	
	// #[test]
	// fn conversion_one() {
		// let mut first = blst::blst_fr::default();
		// unsafe {
			// blst::blst_fr_from_uint64(&mut first, [1, 0, 0, 0].as_ptr());
		// }
		// let second = blst_fr_into_zk_fr(&first);
		
		// assert_eq!(second, <blsScalar as Fr>::one());
	// }
	
	// #[test]
	// fn conversion_two() {
		// let mut first = <blsScalar as Fr>::zero();
		// let mut ret = blst::blst_fr::default();
		// unsafe {
			// blst::blst_fr_from_uint64(&mut ret, [0, 0, 0, 0].as_ptr());
		// }
		// let second = zk_fr_into_blst_fr(&first);
		// assert_eq!(second, ret);
		
	// }
	
	#[test]
	pub fn poly_test_div_() {
		poly_test_div::<blsScalar, ZPoly>();
	}

	#[test]
=======

	#[test]
	fn poly_inverse_simple_1_() {
		poly_inverse_simple_1::<blsScalar, ZPoly>();
	}
	
	#[test]
	pub fn poly_test_div_() {
		poly_test_div::<blsScalar, ZPoly>();
	}

	#[test]
>>>>>>> 0d4c664c
	pub fn poly_div_by_zero_() {
		poly_div_by_zero::<blsScalar, ZPoly>();
	}
	
	#[test]
	pub fn poly_mul_direct_test_() {
		poly_mul_direct_test::<blsScalar, ZPoly>();
	}
	
	#[test]
	pub fn poly_mul_fft_test_() {
		poly_mul_fft_test::<blsScalar, ZPoly, ZkFFTSettings>();
	}
	
<<<<<<< HEAD
	// sitie du neveikia nes kazkodel po pirmos _k iteracijos pradeda netinkamai
	// isvedinet multiplications
	// #[test]
	// pub fn poly_mul_random_() {
		// poly_mul_random::<blsScalar, ZPoly, ZkFFTSettings>();
	// }
	
	// #[test]
	// pub fn poly_div_random_() {
		// poly_div_random::<blsScalar, ZPoly>();
	// }
=======
	#[test]
	pub fn poly_mul_random_() {
		poly_mul_random::<blsScalar, ZPoly, ZkFFTSettings>();
	}
	
	#[test]
	pub fn poly_div_random_() {
		poly_div_random::<blsScalar, ZPoly>();
	}
>>>>>>> 0d4c664c
	
}<|MERGE_RESOLUTION|>--- conflicted
+++ resolved
@@ -4,16 +4,12 @@
     use zkcrypto::poly::{ZPoly};
 	use zkcrypto::fftsettings::ZkFFTSettings;
 	use zkcrypto::zkfr::blsScalar;
-<<<<<<< HEAD
-	// use zkcrypto::utils::*;
-=======
->>>>>>> 0d4c664c
-	
+
     #[test]
 	fn create_poly_of_length_ten_() {
 		create_poly_of_length_ten::<blsScalar, ZPoly>();
 	}
-	
+
 	#[test]
 	fn poly_eval_check_() {
 		poly_eval_check::<blsScalar, ZPoly>();
@@ -28,101 +24,45 @@
 	fn poly_eval_nil_check_() {
 		poly_eval_nil_check::<blsScalar, ZPoly>();
 	}
-	
-<<<<<<< HEAD
-	// not working for some reason
-=======
->>>>>>> 0d4c664c
+
 	#[test]
 	fn poly_inverse_simple_0_() {
 		poly_inverse_simple_0::<blsScalar, ZPoly>();
 	}
-<<<<<<< HEAD
 
 	#[test]
 	fn poly_inverse_simple_1_() {
 		poly_inverse_simple_1::<blsScalar, ZPoly>();
 	}
-	
-	// #[test]
-	// fn conversion_one() {
-		// let mut first = blst::blst_fr::default();
-		// unsafe {
-			// blst::blst_fr_from_uint64(&mut first, [1, 0, 0, 0].as_ptr());
-		// }
-		// let second = blst_fr_into_zk_fr(&first);
-		
-		// assert_eq!(second, <blsScalar as Fr>::one());
-	// }
-	
-	// #[test]
-	// fn conversion_two() {
-		// let mut first = <blsScalar as Fr>::zero();
-		// let mut ret = blst::blst_fr::default();
-		// unsafe {
-			// blst::blst_fr_from_uint64(&mut ret, [0, 0, 0, 0].as_ptr());
-		// }
-		// let second = zk_fr_into_blst_fr(&first);
-		// assert_eq!(second, ret);
-		
-	// }
-	
+
 	#[test]
 	pub fn poly_test_div_() {
 		poly_test_div::<blsScalar, ZPoly>();
 	}
 
 	#[test]
-=======
-
-	#[test]
-	fn poly_inverse_simple_1_() {
-		poly_inverse_simple_1::<blsScalar, ZPoly>();
-	}
-	
-	#[test]
-	pub fn poly_test_div_() {
-		poly_test_div::<blsScalar, ZPoly>();
-	}
-
-	#[test]
->>>>>>> 0d4c664c
 	pub fn poly_div_by_zero_() {
 		poly_div_by_zero::<blsScalar, ZPoly>();
 	}
-	
+
 	#[test]
 	pub fn poly_mul_direct_test_() {
 		poly_mul_direct_test::<blsScalar, ZPoly>();
 	}
-	
+
 	#[test]
 	pub fn poly_mul_fft_test_() {
 		poly_mul_fft_test::<blsScalar, ZPoly, ZkFFTSettings>();
 	}
-	
-<<<<<<< HEAD
-	// sitie du neveikia nes kazkodel po pirmos _k iteracijos pradeda netinkamai
-	// isvedinet multiplications
-	// #[test]
-	// pub fn poly_mul_random_() {
-		// poly_mul_random::<blsScalar, ZPoly, ZkFFTSettings>();
-	// }
-	
-	// #[test]
-	// pub fn poly_div_random_() {
-		// poly_div_random::<blsScalar, ZPoly>();
-	// }
-=======
+
 	#[test]
 	pub fn poly_mul_random_() {
 		poly_mul_random::<blsScalar, ZPoly, ZkFFTSettings>();
 	}
-	
+
 	#[test]
 	pub fn poly_div_random_() {
 		poly_div_random::<blsScalar, ZPoly>();
 	}
->>>>>>> 0d4c664c
-	
+
 }