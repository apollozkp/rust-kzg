<<<<<<< HEAD
use std::vec;
use mcl_rust::kzg10::*;
use mcl_rust::data_types::fr::Fr;
use mcl_rust::CurveType;
use mcl_rust::mcl_methods::init;

#[test]
fn polynomial_new_works_with_valid_params() {
    // Arrange
    assert!(init(CurveType::BLS12_381));
    let coefficients = vec![1, 2, 3, 4, 7, 7, 7, 7, 13, 13, 13, 13, 13, 13, 13, 13];
    
    // Act
    // Assert
    let _poly = Polynomial::from_i32(&coefficients);
}

#[test]
fn polynomial_eval_at_should_specific_value_given_exact_inputs() {
        // Arrange
        assert!(init(CurveType::BLS12_381));
        let coefficients = vec![1, 2, 3, 4, 7, 7, 7, 7, 13, 13, 13, 13, 13, 13, 13, 13];
        let poly = Polynomial::from_i32(&coefficients);
        // Act
        let value = poly.eval_at(&Fr::from_int(17));
        // Assert
        let expected = "39537218396363405614";
        let actual = value.get_str(10);
        assert_eq!(expected, actual);
}

#[test]
fn extend_poly_appends_fr_zero() {
    // Arrange
    assert!(init(CurveType::BLS12_381));
    let poly = Polynomial::from_i32(&vec![1, 2, 3, 4]);
    
    // Act
    let extended = poly.get_extended(8);

    // Assert
    let expected = vec![ "1", "2", "3", "4", "0", "0", "0", "0" ];
    for i in 0..8  {
        assert_eq!(expected[i], extended.coeffs[i].get_str(10));
    }
}

#[test]
fn poly_eval_0_check() {
    //Arrange
    assert!(init(CurveType::BLS12_381));
    let mut coefficients = Vec::new();
    let n: i32 = 7;
    let a: i32 = 597;

    for i in 0..n {
        coefficients.push(i + a);
    }
    let p = Polynomial::from_i32(&coefficients);
    let expected = Fr::from_int(a);

    //Act
    let actual = p.eval_at(&Fr::default());

    //Assert
    assert_eq!(expected, actual);
}

fn get_test_vec(first: usize, second: usize) -> Vec<Fr> {
    // (x^2 - 1) / (x + 1) = x - 1
    let vec_0_0: Vec<Fr> = vec![Fr::from_int(-1), Fr::from_int(0), Fr::from_int(1)];
    let vec_0_1: Vec<Fr> = vec![Fr::from_int(1), Fr::from_int(1)];
    let vec_0_2: Vec<Fr> = vec![Fr::from_int(-1), Fr::from_int(1)];

    // (12x^3 - 11x^2 + 9x + 18) / (4x + 3) = 3x^2 - 5x + 6
    let vec_1_0: Vec<Fr> = vec![Fr::from_int(18), Fr::from_int(9), Fr::from_int(-11), Fr::from_int(12)];
    let vec_1_1: Vec<Fr> = vec![Fr::from_int(3), Fr::from_int(4)];
    let vec_1_2: Vec<Fr> = vec![Fr::from_int(6), Fr::from_int(-5), Fr::from_int(3)];

    // (x + 1) / (x^2 - 1) = nil !!DOES NOT WORK WITH CURRENT IMPLEMENTATION OF METHOD
    let vec_2_0: Vec<Fr> = vec![Fr::from_int(1), Fr::from_int(1)];
    let vec_2_1: Vec<Fr> = vec![Fr::from_int(-1), Fr::from_int(0), Fr::from_int(2)];
    let vec_2_2: Vec<Fr> = vec![];

    let data: [[Vec<Fr>; 3]; 3] = [[vec_0_0, vec_0_1, vec_0_2], [vec_1_0, vec_1_1, vec_1_2], [vec_2_0, vec_2_1, vec_2_2]];

    return data[first][second].clone();
}

#[test]
fn poly_test_div() {
    assert!(init(CurveType::BLS12_381));
    const SIZE: usize = 2; //should be <= size of test data in get_test_vec()

    for i in 0..SIZE {
        let first = get_test_vec(i, 0);
        let second = get_test_vec(i, 1);
        let third = get_test_vec(i, 2);

        let dividend = Polynomial::from_fr(first);
        let expected = Polynomial::from_fr(third);

        let result = dividend.long_division(&second);

        let expected_len: usize;
        let result_len: usize;

        expected_len = expected.coeffs.len();
        result_len = result.coeffs.len();

        assert_eq!(expected_len, result_len);
        for j in 1..result_len {
            assert_eq!(result.coeffs[j], expected.coeffs[j]);
        }
    }
}

/*Library could be improved to use status codes/Result<T, E> or something like that,
since in current implementation it simply panics*/
#[test]
fn poly_div_by_zero() {
    //Arrange
    assert!(init(CurveType::BLS12_381));
    let dividend_vec: Vec<i32> = vec![1 ,1];
    let divisor: Vec<Fr> = vec![Fr::default()];
    let dividend = Polynomial::from_i32(&dividend_vec);

    //Act
    let dummy = std::panic::catch_unwind(|| dividend.long_division(&divisor));

    //Assert
    assert!(dummy.is_err());
=======
use std::vec;
use mcl_rust::old::*;
use mcl_rust::kzg10::*;
use mcl_rust::data_types::fr::Fr;
use mcl_rust::CurveType;
use mcl_rust::mcl_methods::init;

#[test]
fn polynomial_new_works_with_valid_params() {
    // Arrange
    assert!(init(CurveType::BLS12_381));
    let coefficients = vec![1, 2, 3, 4, 7, 7, 7, 7, 13, 13, 13, 13, 13, 13, 13, 13];
    
    // Act
    // Assert
    let _poly = Polynomial::from_i32(&coefficients);
}

#[test]
fn polynomial_eval_at_should_specific_value_given_exact_inputs() {
        // Arrange
        assert!(init(CurveType::BLS12_381));
        let coefficients = vec![1, 2, 3, 4, 7, 7, 7, 7, 13, 13, 13, 13, 13, 13, 13, 13];
        let poly = Polynomial::from_i32(&coefficients);
        // Act
        let value = poly.eval_at(&Fr::from_int(17));
        // Assert
        let expected = "39537218396363405614";
        let actual = value.get_str(10);
        assert_eq!(expected, actual);
}

#[test]
fn extend_poly_appends_fr_zero() {
    // Arrange
    assert!(init(CurveType::BLS12_381));
    let poly = Polynomial::from_i32(&vec![1, 2, 3, 4]);
    
    // Act
    let extended = poly.get_extended(8);

    // Assert
    let expected = vec![ "1", "2", "3", "4", "0", "0", "0", "0" ];
    for i in 0..8  {
        assert_eq!(expected[i], extended.coeffs[i].get_str(10));
    }
}

#[test]
fn poly_eval_0_check() {
    //Arrange
    assert!(init(CurveType::BLS12_381));
    let mut coefficients = Vec::new();
    let n: i32 = 7;
    let a: i32 = 597;

    for i in 0..n {
        coefficients.push(i + a);
    }
    let p = Polynomial::from_i32(&coefficients);
    let expected = Fr::from_int(a);

    //Act
    let actual = p.eval_at(&Fr::default());

    //Assert
    assert_eq!(expected, actual);
}

fn get_test_vec(first: usize, second: usize) -> Vec<Fr> {
    // (x^2 - 1) / (x + 1) = x - 1
    let vec_0_0: Vec<Fr> = vec![Fr::from_int(-1), Fr::from_int(0), Fr::from_int(1)];
    let vec_0_1: Vec<Fr> = vec![Fr::from_int(1), Fr::from_int(1)];
    let vec_0_2: Vec<Fr> = vec![Fr::from_int(-1), Fr::from_int(1)];

    // (12x^3 - 11x^2 + 9x + 18) / (4x + 3) = 3x^2 - 5x + 6
    let vec_1_0: Vec<Fr> = vec![Fr::from_int(18), Fr::from_int(9), Fr::from_int(-11), Fr::from_int(12)];
    let vec_1_1: Vec<Fr> = vec![Fr::from_int(3), Fr::from_int(4)];
    let vec_1_2: Vec<Fr> = vec![Fr::from_int(6), Fr::from_int(-5), Fr::from_int(3)];

    // (x + 1) / (x^2 - 1) = nil !!DOES NOT WORK WITH CURRENT IMPLEMENTATION OF METHOD
    let vec_2_0: Vec<Fr> = vec![Fr::from_int(1), Fr::from_int(1)];
    let vec_2_1: Vec<Fr> = vec![Fr::from_int(-1), Fr::from_int(0), Fr::from_int(2)];
    let vec_2_2: Vec<Fr> = vec![];

    let data: [[Vec<Fr>; 3]; 3] = [[vec_0_0, vec_0_1, vec_0_2], [vec_1_0, vec_1_1, vec_1_2], [vec_2_0, vec_2_1, vec_2_2]];

    return data[first][second].clone();
}

#[test]
fn poly_test_div() {
    assert!(init(CurveType::BLS12_381));
    const SIZE: usize = 2; //should be <= size of test data in get_test_vec()

    for i in 0..SIZE {
        let first = get_test_vec(i, 0);
        let second = get_test_vec(i, 1);
        let third = get_test_vec(i, 2);

        let dividend = Polynomial::from_fr(first);
        let expected = Polynomial::from_fr(third);

        let result = dividend.long_division(&second);

        let expected_len: usize;
        let result_len: usize;

        expected_len = expected.coeffs.len();
        result_len = result.coeffs.len();

        assert_eq!(expected_len, result_len);
        for j in 1..result_len {
            assert_eq!(result.coeffs[j], expected.coeffs[j]);
        }
    }
}

/*Library could be improved to use status codes/Result<T, E> or something like that,
since in current implementation it simply panics*/
#[test]
fn poly_div_by_zero() {
    //Arrange
    assert!(init(CurveType::BLS12_381));
    let dividend_vec: Vec<i32> = vec![1 ,1];
    let divisor: Vec<Fr> = vec![Fr::default()];
    let dividend = Polynomial::from_i32(&dividend_vec);

    //Act
    let dummy = std::panic::catch_unwind(|| dividend.long_division(&divisor));

    //Assert
    assert!(dummy.is_err());
>>>>>>> 681778a2
}<|MERGE_RESOLUTION|>--- conflicted
+++ resolved
@@ -1,4 +1,3 @@
-<<<<<<< HEAD
 use std::vec;
 use mcl_rust::kzg10::*;
 use mcl_rust::data_types::fr::Fr;
@@ -131,139 +130,4 @@
 
     //Assert
     assert!(dummy.is_err());
-=======
-use std::vec;
-use mcl_rust::old::*;
-use mcl_rust::kzg10::*;
-use mcl_rust::data_types::fr::Fr;
-use mcl_rust::CurveType;
-use mcl_rust::mcl_methods::init;
-
-#[test]
-fn polynomial_new_works_with_valid_params() {
-    // Arrange
-    assert!(init(CurveType::BLS12_381));
-    let coefficients = vec![1, 2, 3, 4, 7, 7, 7, 7, 13, 13, 13, 13, 13, 13, 13, 13];
-    
-    // Act
-    // Assert
-    let _poly = Polynomial::from_i32(&coefficients);
-}
-
-#[test]
-fn polynomial_eval_at_should_specific_value_given_exact_inputs() {
-        // Arrange
-        assert!(init(CurveType::BLS12_381));
-        let coefficients = vec![1, 2, 3, 4, 7, 7, 7, 7, 13, 13, 13, 13, 13, 13, 13, 13];
-        let poly = Polynomial::from_i32(&coefficients);
-        // Act
-        let value = poly.eval_at(&Fr::from_int(17));
-        // Assert
-        let expected = "39537218396363405614";
-        let actual = value.get_str(10);
-        assert_eq!(expected, actual);
-}
-
-#[test]
-fn extend_poly_appends_fr_zero() {
-    // Arrange
-    assert!(init(CurveType::BLS12_381));
-    let poly = Polynomial::from_i32(&vec![1, 2, 3, 4]);
-    
-    // Act
-    let extended = poly.get_extended(8);
-
-    // Assert
-    let expected = vec![ "1", "2", "3", "4", "0", "0", "0", "0" ];
-    for i in 0..8  {
-        assert_eq!(expected[i], extended.coeffs[i].get_str(10));
-    }
-}
-
-#[test]
-fn poly_eval_0_check() {
-    //Arrange
-    assert!(init(CurveType::BLS12_381));
-    let mut coefficients = Vec::new();
-    let n: i32 = 7;
-    let a: i32 = 597;
-
-    for i in 0..n {
-        coefficients.push(i + a);
-    }
-    let p = Polynomial::from_i32(&coefficients);
-    let expected = Fr::from_int(a);
-
-    //Act
-    let actual = p.eval_at(&Fr::default());
-
-    //Assert
-    assert_eq!(expected, actual);
-}
-
-fn get_test_vec(first: usize, second: usize) -> Vec<Fr> {
-    // (x^2 - 1) / (x + 1) = x - 1
-    let vec_0_0: Vec<Fr> = vec![Fr::from_int(-1), Fr::from_int(0), Fr::from_int(1)];
-    let vec_0_1: Vec<Fr> = vec![Fr::from_int(1), Fr::from_int(1)];
-    let vec_0_2: Vec<Fr> = vec![Fr::from_int(-1), Fr::from_int(1)];
-
-    // (12x^3 - 11x^2 + 9x + 18) / (4x + 3) = 3x^2 - 5x + 6
-    let vec_1_0: Vec<Fr> = vec![Fr::from_int(18), Fr::from_int(9), Fr::from_int(-11), Fr::from_int(12)];
-    let vec_1_1: Vec<Fr> = vec![Fr::from_int(3), Fr::from_int(4)];
-    let vec_1_2: Vec<Fr> = vec![Fr::from_int(6), Fr::from_int(-5), Fr::from_int(3)];
-
-    // (x + 1) / (x^2 - 1) = nil !!DOES NOT WORK WITH CURRENT IMPLEMENTATION OF METHOD
-    let vec_2_0: Vec<Fr> = vec![Fr::from_int(1), Fr::from_int(1)];
-    let vec_2_1: Vec<Fr> = vec![Fr::from_int(-1), Fr::from_int(0), Fr::from_int(2)];
-    let vec_2_2: Vec<Fr> = vec![];
-
-    let data: [[Vec<Fr>; 3]; 3] = [[vec_0_0, vec_0_1, vec_0_2], [vec_1_0, vec_1_1, vec_1_2], [vec_2_0, vec_2_1, vec_2_2]];
-
-    return data[first][second].clone();
-}
-
-#[test]
-fn poly_test_div() {
-    assert!(init(CurveType::BLS12_381));
-    const SIZE: usize = 2; //should be <= size of test data in get_test_vec()
-
-    for i in 0..SIZE {
-        let first = get_test_vec(i, 0);
-        let second = get_test_vec(i, 1);
-        let third = get_test_vec(i, 2);
-
-        let dividend = Polynomial::from_fr(first);
-        let expected = Polynomial::from_fr(third);
-
-        let result = dividend.long_division(&second);
-
-        let expected_len: usize;
-        let result_len: usize;
-
-        expected_len = expected.coeffs.len();
-        result_len = result.coeffs.len();
-
-        assert_eq!(expected_len, result_len);
-        for j in 1..result_len {
-            assert_eq!(result.coeffs[j], expected.coeffs[j]);
-        }
-    }
-}
-
-/*Library could be improved to use status codes/Result<T, E> or something like that,
-since in current implementation it simply panics*/
-#[test]
-fn poly_div_by_zero() {
-    //Arrange
-    assert!(init(CurveType::BLS12_381));
-    let dividend_vec: Vec<i32> = vec![1 ,1];
-    let divisor: Vec<Fr> = vec![Fr::default()];
-    let dividend = Polynomial::from_i32(&dividend_vec);
-
-    //Act
-    let dummy = std::panic::catch_unwind(|| dividend.long_division(&divisor));
-
-    //Assert
-    assert!(dummy.is_err());
->>>>>>> 681778a2
 }