--- conflicted
+++ resolved
@@ -1,4 +1,3 @@
-<<<<<<< HEAD
 use std::ops::{Add, AddAssign};
 use std::ops::{Div, DivAssign};
 use std::ops::{Mul, MulAssign};
@@ -73,82 +72,4 @@
     mclBnFp_squareRoot
 ];
 add_op_impl![Fp, mclBnFp_add, mclBnFp_sub, mclBnFp_neg];
-field_mul_op_impl![Fp, mclBnFp_mul, mclBnFp_div, mclBnFp_inv, mclBnFp_sqr];
-=======
-use crate::data_types::fr::Fr;
-use std::ops::{Add, AddAssign};
-use std::ops::{Div, DivAssign};
-use std::ops::{Mul, MulAssign};
-use std::ops::{Sub, SubAssign};
-use std::mem::MaybeUninit;
-use std::os::raw::c_int;
-use crate::mcl_methods::*;
-
-#[link(name = "mcl", kind = "static")]
-#[link(name = "mclbn384_256", kind = "static")]
-#[link(name = "stdc++")]
-#[allow(non_snake_case)]
-extern "C" {
-    fn mclBnFp_isEqual(x: *const Fp, y: *const Fp) -> i32;
-    fn mclBnFp_isValid(x: *const Fp) -> i32;
-    fn mclBnFp_isZero(x: *const Fp) -> i32;
-    fn mclBnFp_isOne(x: *const Fp) -> i32;
-    fn mclBnFp_isOdd(x: *const Fp) -> i32;
-    fn mclBnFp_isNegative(x: *const Fp) -> i32;
-
-    fn mclBnFp_setStr(x: *mut Fp, buf: *const u8, bufSize: usize, ioMode: i32) -> c_int;
-    fn mclBnFp_getStr(buf: *mut u8, maxBufSize: usize, x: *const Fp, ioMode: i32) -> usize;
-    fn mclBnFp_serialize(buf: *mut u8, maxBufSize: usize, x: *const Fp) -> usize;
-    fn mclBnFp_deserialize(x: *mut Fp, buf: *const u8, bufSize: usize) -> usize;
-
-    fn mclBnFp_setInt32(x: *mut Fp, v: i32);
-    fn mclBnFp_setLittleEndian(x: *mut Fp, buf: *const u8, bufSize: usize) -> i32;
-    fn mclBnFp_setLittleEndianMod(x: *mut Fp, buf: *const u8, bufSize: usize) -> i32;
-    fn mclBnFp_setHashOf(x: *mut Fp, buf: *const u8, bufSize: usize) -> i32;
-    fn mclBnFp_setByCSPRNG(x: *mut Fp);
-
-    fn mclBnFp_add(z: *mut Fp, x: *const Fp, y: *const Fp);
-    fn mclBnFp_sub(z: *mut Fp, x: *const Fp, y: *const Fp);
-    fn mclBnFp_neg(y: *mut Fp, x: *const Fp);
-
-    fn mclBnFp_mul(z: *mut Fp, x: *const Fp, y: *const Fp);
-    fn mclBnFp_div(z: *mut Fp, x: *const Fp, y: *const Fp);
-    fn mclBnFp_inv(y: *mut Fp, x: *const Fp);
-    fn mclBnFp_sqr(y: *mut Fp, x: *const Fp);
-    fn mclBnFp_squareRoot(y: *mut Fp, x: *const Fp) -> i32;
-
-}
-
-#[derive(Default, Debug, Clone)]
-#[repr(C)]
-pub struct Fp {
-    pub d: [u64; crate::MCLBN_FP_UNIT_SIZE],
-}
-impl Fp {
-    pub fn get_order() -> String {
-        get_field_order()
-    }
-}
-common_impl![Fp, mclBnFp_isEqual, mclBnFp_isZero];
-is_valid_impl![Fp, mclBnFp_isValid];
-serialize_impl![
-    Fp,
-    mclBn_getFpByteSize(),
-    mclBnFp_serialize,
-    mclBnFp_deserialize
-];
-str_impl![Fp, 1024, mclBnFp_getStr, mclBnFp_setStr];
-int_impl![Fp, mclBnFp_setInt32, mclBnFp_isOne];
-base_field_impl![
-    Fp,
-    mclBnFp_setLittleEndian,
-    mclBnFp_setLittleEndianMod,
-    mclBnFp_setHashOf,
-    mclBnFp_setByCSPRNG,
-    mclBnFp_isOdd,
-    mclBnFp_isNegative,
-    mclBnFp_squareRoot
-];
-add_op_impl![Fp, mclBnFp_add, mclBnFp_sub, mclBnFp_neg];
-field_mul_op_impl![Fp, mclBnFp_mul, mclBnFp_div, mclBnFp_inv, mclBnFp_sqr];
->>>>>>> 681778a2
+field_mul_op_impl![Fp, mclBnFp_mul, mclBnFp_div, mclBnFp_inv, mclBnFp_sqr];