--- conflicted
+++ resolved
@@ -187,13 +187,10 @@
         todo!()
     }
 
-<<<<<<< HEAD
-=======
     fn rand() -> Self {
         todo!()
     }
 
->>>>>>> c63ae073
     fn add_or_double(&mut self, b: &Self) -> Self {
         todo!()
     }
