use crate::consts::{
    expand_root_of_unity, G1_GENERATOR, G1_IDENTITY, SCALE2_ROOT_OF_UNITY, SCALE_FACTOR,
};
use crate::utils::log_2_byte;
use blst::{
    blst_fp, blst_fp2, blst_fr, blst_fr_add, blst_fr_cneg, blst_fr_eucl_inverse,
    blst_fr_from_uint64, blst_fr_inverse, blst_fr_mul, blst_fr_sqr, blst_fr_sub, blst_p1, blst_p2,
    blst_uint64_from_fr, blst_fr_from_scalar, blst_scalar_from_fr, blst_p1_add_or_double, blst_p1_cneg,
    blst_p1_mult, blst_p1_is_equal, blst_scalar
};
use kzg::{FFTSettings, Fr, Poly, G1, FFTFr, Scalar};
use crate::utils::{log2_pow2, log2_u64, min_u64, next_power_of_two};

pub struct FsFr(pub blst::blst_fr);

impl Fr for FsFr {
    fn default() -> Self {
        Self(blst_fr::default())
    }

    fn null() -> Self {
        Self::from_u64_arr(&[u64::MAX, u64::MAX, u64::MAX, u64::MAX])
    }

    fn zero() -> Self {
        Self::from_u64(0)
    }

    fn one() -> Self {
        Self::from_u64(1)
    }

    fn rand() -> Self {
        let val: [u64; 4] =
            [
                rand::random(),
                rand::random(),
                rand::random(),
                rand::random(),
            ];
        let mut ret = Self::default();
        unsafe {
            blst_fr_from_uint64(&mut ret.0, val.as_ptr());
        }

        ret
    }

    fn from_u64_arr(u: &[u64; 4]) -> Self {
        let mut ret = Self::default();
        unsafe {
            blst_fr_from_uint64(&mut ret.0, u.as_ptr());
        }

        ret
    }

    fn from_u64(val: u64) -> Self {
        Self::from_u64_arr(&[val, 0, 0, 0])
    }

	fn to_u64_arr(&self) -> [u64; 4] {
		todo!()
	}
	
	fn div(&self, b: &Self) -> Result<Self, String>{
		todo!()
	}

    fn is_null(&self) -> bool {
        let mut val: [u64; 4] = [0; 4];
        unsafe {
            blst_uint64_from_fr(val.as_mut_ptr(), &self.0);
        }
        return val[0] == u64::MAX && val[1] == u64::MAX && val[2] == u64::MAX&& val[3] == u64::MAX;
    }

    fn is_one(&self) -> bool {
        let mut val: [u64; 4] = [0; 4];
        unsafe {
            blst_uint64_from_fr(val.as_mut_ptr(), &self.0);
        }
        return val[0] == 1 && val[1] == 0 && val[2] == 0 && val[3] == 0;
    }

    fn is_zero(&self) -> bool {
        let mut val: [u64; 4] = [0; 4];
        unsafe {
            blst_uint64_from_fr(val.as_mut_ptr(), &self.0);
        }
        return val[0] == 0 && val[1] == 0 && val[2] == 0 && val[3] == 0;
    }

    fn sqr(&self) -> Self {
        let mut ret = Self::default();
        unsafe {
            blst_fr_sqr(&mut ret.0, &self.0);
        }

        ret
    }

    // TODO: double-check implementation
    fn pow(&self, n: usize) -> Self {
        //fr_t tmp = *a;
        let mut tmp = self.clone();

        //*out = fr_one;
        let mut out = Self::one();
        let mut n2 = n;

        //unsafe {
        loop {
            if n2 & 1 == 1 {
                // blst_fr_mul(&mut out.0, &out.0, &tmp.0);
                out = out.mul(&tmp);
            }
            n2 = n2 >> 1;
            if n == 0 {
                break;
            }
            // blst_fr_sqr(&mut tmp.0, &tmp.0);
            tmp = tmp.sqr();
        }
        //}

        out
    }

    fn mul(&self, b: &Self) -> Self {
        let mut ret = Self::default();
        unsafe {
            blst_fr_mul(&mut ret.0, &self.0, &b.0);
        }

        ret
    }

    fn add(&self, b: &Self) -> Self {
        let mut ret = Self::default();
        unsafe {
            blst_fr_add(&mut ret.0, &self.0, &b.0);
        }

        ret
    }

    fn sub(&self, b: &Self) -> Self {
        let mut ret = Self::default();
        unsafe {
            blst_fr_sub(&mut ret.0, &self.0, &b.0);
        }

        ret
    }

    fn eucl_inverse(&self) -> Self {
        let mut ret = Self::default();
        unsafe {
            blst_fr_eucl_inverse(&mut ret.0, &self.0);
        }

        return ret;
    }

    fn negate(&self) -> Self {
        let mut ret = Self::default();
        unsafe {
            blst_fr_cneg(&mut ret.0, &self.0, true);
        }

        ret
    }

    fn inverse(&self) -> Self {
        let mut ret = Self::default();
        unsafe {
            blst_fr_inverse(&mut ret.0, &self.0);
        }

        ret
    }

    fn get_scalar(&self) -> Scalar {
        let mut scalar = Scalar::default();
        unsafe {
            blst_scalar_from_fr(&mut scalar, &self.0);
        }

        scalar
    }

    fn equals(&self, b: &Self) -> bool {
        let mut val_a: [u64; 4] = [0; 4];
        let mut val_b: [u64; 4] = [0; 4];

        unsafe {
            blst_uint64_from_fr(val_a.as_mut_ptr(), &self.0);
            blst_uint64_from_fr(val_b.as_mut_ptr(), &b.0);
        }

        return val_a[0] == val_b[0]
            && val_a[1] == val_b[1]
            && val_a[2] == val_b[2]
            && val_a[3] == val_b[3];
    }
<<<<<<< HEAD

    fn from_scalar(scalar: &Scalar) -> Self {
        let mut fr = blst_fr::default();
        unsafe {
            blst_fr_from_scalar(&mut fr, scalar);
        }
        let mut ret = Self::default();
        ret.0 = fr;
        ret
    }

    fn div(&self, b: &Self) -> Result<Self, String> {
        let tmp = b.eucl_inverse();
        let out = self.mul(&tmp);

        Ok(out)
    }

    fn destroy(&mut self) {}
=======
>>>>>>> 34cae687
}

impl Clone for FsFr {
    fn clone(&self) -> Self {
        FsFr(self.0.clone())
    }
}

impl Copy for FsFr {}

pub struct FsG1(pub blst::blst_p1);

impl FsG1 {
    pub(crate) const fn from_xyz(x: blst_fp, y: blst_fp, z: blst_fp) -> Self {
        FsG1(blst_p1 { x, y, z })
    }
}

impl G1<FsFr> for FsG1 {
    fn default() -> Self {
        Self(blst_p1::default())
    }

    fn identity() -> Self {
        todo!()
    }

    fn generator() -> Self {
        todo!()
    }

    fn negative_generator() -> Self {
        todo!()
    }

    fn rand() -> Self {
        let result = G1_GENERATOR;
        result.mul(&FsFr::rand())
    }

<<<<<<< HEAD
    fn add_or_double(&self, b: &Self) -> Self {
        let mut ret = Self::default();
        unsafe {
            blst_p1_add_or_double(&mut ret.0, &self.0, &b.0);
        }
        ret
    }

    fn equals(&self, b: &Self) -> bool {
        unsafe {
            return blst_p1_is_equal(&self.0, &b.0);
        }
    }

    fn mul(&self, b: &FsFr) -> Self {
        let mut scalar: blst_scalar = blst_scalar::default();
        unsafe {
            blst_scalar_from_fr(&mut scalar, &b.0);
        }

        // Count the number of bytes to be multiplied.
        let mut i = scalar.b.len(); // std::mem::size_of::<blst_scalar>();
        while i != 0 && scalar.b[i - 1] == 0 {
            i -= 1;
        }
        let mut ret = Self::default();
        return if i == 0 {
            G1_IDENTITY
        } else if i == 1 && scalar.b[0] == 1 {
            *self
        } else {
            // Count the number of bits to be multiplied.
            unsafe {
                blst_p1_mult(
                    &mut ret.0,
                    &self.0,
                    &(scalar.b[0]),
                    8 * i - 7 + log_2_byte(scalar.b[i - 1]),
                );
            }
            ret
        };
    }

    fn sub(&self, b: &Self) -> Self {
        let mut b_negative: FsG1 = *b;
        let mut ret = Self::default();
        unsafe {
            blst_p1_cneg(&mut b_negative.0, true);
            blst_p1_add_or_double(&mut ret.0, &self.0, &b_negative.0);
            ret
        }
=======
    fn add_or_dbl(&mut self, b: &Self) -> Self {
        todo!()
    }

    fn is_inf(&self) -> bool {
        todo!()
>>>>>>> 34cae687
    }

    fn dbl(&self) -> Self {
        todo!()
    }

    fn sub(&self, b: &Self) -> Self {
        todo!()
    }

    fn equals(&self, b: &Self) -> bool {
        todo!()
    }

    fn div(&self, _b: &Self) -> Result<Self, String> {
        todo!()
    }
}

impl Clone for FsG1 {
    fn clone(&self) -> Self {
        FsG1(self.0.clone())
    }
}

impl Copy for FsG1 {}

pub struct FsG2(pub blst::blst_p2);

impl FsG2 {
    pub(crate) fn _from_xyz(x: blst_fp2, y: blst_fp2, z: blst_fp2) -> Self {
        FsG2(blst_p2 { x, y, z })
    }

    pub fn default() -> Self {
        Self(blst_p2::default())
    }
}

impl Clone for FsG2 {
    fn clone(&self) -> Self {
        FsG2(self.0.clone())
    }
}

impl Copy for FsG2 {}

pub struct FsPoly {
    pub coeffs: Vec<FsFr>,
}

impl Poly<FsFr> for FsPoly {
    fn default() -> Self {
        // Not perfect, but shouldn't fail
        Self::new(0).unwrap()
    }

    fn new(size: usize) -> Result<Self, String> {
        Ok(Self {
            coeffs: vec![FsFr::default(); size],
        })
    }

    fn get_coeff_at(&self, i: usize) -> FsFr {
        self.coeffs[i]
    }

    fn set_coeff_at(&mut self, i: usize, x: &FsFr) {
        self.coeffs[i] = x.clone()
    }

    fn get_coeffs(&self) -> &[FsFr] {
        &self.coeffs
    }

    fn len(&self) -> usize {
        self.coeffs.len()
    }

    fn eval(&self, x: &FsFr) -> FsFr {
        if self.coeffs.len() == 0 {
            return FsFr::zero();
        } else if x.is_zero() {
            return self.coeffs[0].clone();
        }

        let mut ret = self.coeffs[self.coeffs.len() - 1].clone();
        let mut i = self.coeffs.len() - 2;
        loop {
            let temp = ret.mul(&x);
            ret = temp.add(&self.coeffs[i]);

            if i == 0 {
                break;
            }
            i -= 1;
        }

        return ret;
    }

    fn scale(&mut self) {
        let scale_factor = FsFr::from_u64(SCALE_FACTOR);
        let inv_factor = scale_factor.inverse();

        let mut factor_power = FsFr::one();
        for i in 0..self.coeffs.len() {
            factor_power = factor_power.mul(&inv_factor);
            self.coeffs[i] = self.coeffs[i].mul(&factor_power);
        }
    }

    fn unscale(&mut self) {
        let scale_factor = FsFr::from_u64(SCALE_FACTOR);

        let mut factor_power = FsFr::one();
        for i in 0..self.coeffs.len() {
            factor_power = factor_power.mul(&scale_factor);
            self.coeffs[i] = self.coeffs[i].mul(&factor_power);
        }
    }

    // TODO: analyze how algo works
    fn inverse(&mut self, output_len: usize) -> Result<Self, String> {
        if output_len == 0 {
            return Err(String::from("Can't produce a zero-length result"));
        } else if self.coeffs.len() == 0 {
            return Err(String::from("Can't inverse a zero-length poly"));
        } else if self.coeffs[0].is_zero() {
            return Err(String::from("First coefficient of polynomial mustn't be zero"));
        }

        let mut ret = FsPoly { coeffs: vec![FsFr::zero(); output_len] };
        // If the input polynomial is constant, the remainder of the series is zero
        if self.coeffs.len() == 1 {
            ret.coeffs[0] = self.coeffs[0].eucl_inverse();

            return Ok(ret);
        }

        let maxd = output_len - 1;

        // Max space for multiplications is (2 * length - 1)
        // Don't need the following as its recalculated inside
        // let scale: usize = log2_pow2(next_power_of_two(2 * output_len - 1));
        // let fft_settings = FsFFTSettings::new(scale).unwrap();

        // To store intermediate results

        // Base case for d == 0
        ret.coeffs[0] = self.coeffs[0].eucl_inverse();
        let mut d: usize = 0;
        let mut mask: usize = 1 << log2_u64(maxd);
        while mask != 0 {
            d = 2 * d + (if (maxd & mask) != 0 { 1 } else { 0 });
            mask >>= 1;

            // b.c -> tmp0 (we're using out for c)
            // tmp0.length = min_u64(d + 1, b->length + output->length - 1);
            let len_temp = min_u64(d + 1, self.len() + output_len - 1);
            let mut tmp0 = self.mul(&ret, len_temp).unwrap();

            // 2 - b.c -> tmp0
            for i in 0..tmp0.len() {
                tmp0.coeffs[i] = tmp0.coeffs[i].negate();
            }
            let fr_two = Fr::from_u64(2);
            tmp0.coeffs[0] = tmp0.coeffs[0].add(&fr_two);

            // c.(2 - b.c) -> tmp1;
            let tmp1 = ret.mul(&tmp0, d + 1).unwrap();

            for i in 0..tmp1.len() {
                ret.coeffs[i] = tmp1.coeffs[i];
            }
        }

        if d + 1 != output_len {
            return Err(String::from("D + 1 must be equal to output_len"));
        }

        Ok(ret)
    }

    fn div(&self, divisor: &Self) -> Result<Self, String> {
        return if divisor.len() >= self.len() || divisor.len() < 128 { // Tunable parameter
            self.div_long(&divisor)
        } else {
            self.div_fast(&divisor)
        };
    }

    fn div_long(&self, divisor: &Self) -> Result<Self, String> {
        if divisor.coeffs.len() == 0 {
            return Err(String::from("Can't divide by zero"));
        } else if divisor.coeffs[divisor.coeffs.len() - 1].is_zero() {
            return Err(String::from("Highest coefficient must be non-zero"));
        }

        let out_length = self.poly_quotient_length(&divisor);
        let mut out: FsPoly = FsPoly { coeffs: vec![FsFr::default(); out_length] };
        if out_length == 0 {
            return Ok(out);
        }

        let mut a_pos = self.len() - 1;
        let b_pos = divisor.len() - 1;
        let mut diff = a_pos - b_pos;

        let mut a = vec![FsFr::default(); self.len()];
        for i in 0..a.len() {
            a[i] = self.coeffs[i];
        }

        while diff > 0 {
            out.coeffs[diff] = a[a_pos].div(&divisor.coeffs[b_pos]).unwrap();

            for i in 0..(b_pos + 1) {
                let tmp = out.coeffs[diff].mul(&divisor.coeffs[i]);
                let tmp = a[diff + i].sub(&tmp);
                a[diff + i] = tmp;
            }

            diff -= 1;
            a_pos -= 1;
        }

        out.coeffs[0] = a[a_pos].div(&divisor.coeffs[b_pos]).unwrap();

        Ok(out)
    }

    fn div_fast(&self, divisor: &Self) -> Result<Self, String> {
        if divisor.coeffs.len() == 0 {
            return Err(String::from("Cant divide by zero"));
        } else if divisor.coeffs[divisor.coeffs.len() - 1].is_zero() {
            return Err(String::from("Highest coefficient must be non-zero"));
        }

        let m: usize = self.len() - 1;
        let n: usize = divisor.len() - 1;

        // If the divisor is larger than the dividend, the result is zero-length
        if n > m {
            return Ok(FsPoly { coeffs: Vec::new() });
        }

        // Special case for divisor.length == 1 (it's a constant)
        if divisor.len() == 1 {
            let mut out = FsPoly { coeffs: vec![FsFr::zero(); self.len()] };
            for i in 0..out.len() {
                out.coeffs[i] = self.coeffs[i].div(&divisor.coeffs[0]).unwrap();
            }
            return Ok(out);
        }

        let a_flip = self.flip().unwrap();
        let mut b_flip = divisor.flip().unwrap();

        let inv_b_flip = b_flip.inverse(m - n + 1).unwrap();
        let q_flip = a_flip.mul(&inv_b_flip, m - n + 1).unwrap();

        let out = q_flip.flip().unwrap();
        Ok(out)
    }

    fn mul(&self, multiplier: &Self, output_len: usize) -> Result<Self, String> {
        return if self.len() < 64 || multiplier.len() < 64 || output_len < 128 { // Tunable parameter
            self.mul_direct(multiplier, output_len)
        } else {
            self.mul_fft(multiplier, output_len)
        };
    }

    fn mul_direct(&self, multiplier: &Self, output_len: usize) -> Result<Self, String> {
        if self.len() == 0 || multiplier.len() == 0 {
            return Ok(FsPoly::new(0).unwrap());
        }

        let a_degree = self.len() - 1;
        let b_degree = multiplier.len() - 1;

        let mut ret = FsPoly { coeffs: vec![Fr::zero(); output_len] };

        // Truncate the output to the length of the output polynomial
        for i in 0..(a_degree + 1) {
            let mut j = 0;
            while (j <= b_degree) && ((i + j) < output_len) {
                let tmp = self.coeffs[i].mul(&multiplier.coeffs[j]);
                let tmp = ret.coeffs[i + j].add(&tmp);
                ret.coeffs[i + j] = tmp;

                j += 1;
            }
        }

        Ok(ret)
    }

    fn mul_fft(&self, multiplier: &Self, output_len: usize) -> Result<Self, String> {
        // Truncate a and b so as not to do excess work for the number of coefficients required.
        let a_len = min_u64(self.len(), output_len);
        let b_len = min_u64(multiplier.len(), output_len);
        let length = next_power_of_two(a_len + b_len - 1);

        let scale: usize = log2_pow2(length);
        let fft_settings = FsFFTSettings::new(scale).unwrap();

        let a_pad = self.pad(length);
        let b_pad = multiplier.pad(length);
        let a_fft = fft_settings.fft_fr(&a_pad, false).unwrap();
        let b_fft = fft_settings.fft_fr(&b_pad, false).unwrap();

        let mut ab_fft = vec![FsFr::default(); length];
        for i in 0..length {
            ab_fft[i] = a_fft[i].mul(&b_fft[i]);
        }
        let ab = fft_settings.fft_fr(&ab_fft, true).unwrap();

        let mut ret = FsPoly { coeffs: vec![FsFr::zero(); output_len] };
        for i in 0..min_u64(output_len, length) {
            ret.coeffs[i] = ab[i];
        }

        Ok(ret)
    }

    fn flip(&self) -> Result<FsPoly, String> {
        let mut ret = FsPoly { coeffs: vec![FsFr::default(); self.len()] };
        for i in 0..self.len() {
            ret.coeffs[i] = self.coeffs[self.coeffs.len() - i - 1]
        }

        Ok(ret)
    }

    fn long_div(&mut self, x: &Self) -> Result<Self, String> {
        todo!()
    }

    fn mul_direct(&mut self, x: &Self, len: usize) -> Result<Self, String> {
        todo!()
    }

    fn fast_div(&mut self, x: &Self) -> Result<Self, String>  {
        todo!()
    }
}

impl FsPoly {
    fn _poly_norm(&self) -> Self {
        let mut ret = self.clone();

        let mut temp_len: usize = ret.coeffs.len();
        while temp_len > 0 && ret.coeffs[temp_len - 1].is_zero() {
            temp_len -= 1;
        }

        if temp_len == 0 {
            ret.coeffs = Vec::default();
        } else {
            ret.coeffs = ret.coeffs[0..temp_len].to_vec();
        }

        ret
    }

    fn poly_quotient_length(&self, divisor: &Self) -> usize {
        return if self.len() >= divisor.len() { self.len() - divisor.len() + 1 } else { 0 };
    }

    fn pad(&self, out_length: usize) -> Vec<FsFr> {
        let mut ret = vec![FsFr::zero(); out_length];

        for i in 0..min_u64(self.len(), out_length) {
            ret[i] = self.coeffs[i];
        }

        ret
    }
}

impl Clone for FsPoly {
    fn clone(&self) -> Self {
        FsPoly {
            coeffs: self.coeffs.clone(),
        }
    }
}

pub struct FsFFTSettings {
    pub max_width: usize,
    pub root_of_unity: FsFr,
    pub expanded_roots_of_unity: Vec<FsFr>,
    pub reverse_roots_of_unity: Vec<FsFr>,
}

impl FFTSettings<FsFr> for FsFFTSettings {
    fn default() -> Self {
        Self::new(0).unwrap()
    }

    /// Create FFTSettings with roots of unity for a selected scale. Resulting roots will have a magnitude of 2 ^ max_scale.
    fn new(scale: usize) -> Result<FsFFTSettings, String> {
        if scale >= SCALE2_ROOT_OF_UNITY.len() {
            return Err(String::from(
                "Scale is expected to be within root of unity matrix row size",
            ));
        }

        // max_width = 2 ^ max_scale
        let max_width: usize = 1 << scale;
        let root_of_unity = FsFr::from_u64_arr(&SCALE2_ROOT_OF_UNITY[scale]);

        // create max_width of roots & store them reversed as well
        let expanded_roots_of_unity = expand_root_of_unity(&root_of_unity, max_width).unwrap();
        let mut reverse_roots_of_unity = expanded_roots_of_unity.clone();
        reverse_roots_of_unity.reverse();

        Ok(FsFFTSettings {
            max_width,
            root_of_unity,
            expanded_roots_of_unity,
            reverse_roots_of_unity,
        })
    }

    fn get_max_width(&self) -> usize {
        self.max_width
    }

    fn get_expanded_roots_of_unity_at(&self, i: usize) -> FsFr {
        self.expanded_roots_of_unity[i]
    }

    fn get_expanded_roots_of_unity(&self) -> &[FsFr] {
        &self.expanded_roots_of_unity
    }

    fn get_reverse_roots_of_unity_at(&self, i: usize) -> FsFr {
        self.reverse_roots_of_unity[i]
    }

    fn get_reversed_roots_of_unity(&self) -> &[FsFr] {
        &self.reverse_roots_of_unity
    }
}

impl Clone for FsFFTSettings {
    fn clone(&self) -> Self {
        let mut output = FsFFTSettings::new(0).unwrap();
        output.max_width = self.max_width;
        output.root_of_unity = self.root_of_unity.clone();
        output.expanded_roots_of_unity = self.expanded_roots_of_unity.clone();
        output.reverse_roots_of_unity = self.reverse_roots_of_unity.clone();
        output
    }
}

pub struct FsKZGSettings {
    pub fs: FsFFTSettings,
    // Both secret_g1 and secret_g2 have the same number of elements
    pub secret_g1: Vec<FsG1>,
    pub secret_g2: Vec<FsG2>,
}

impl FsKZGSettings {
    pub fn default() -> Self {
        let output = Self {
            secret_g1: Vec::default(),
            secret_g2: Vec::default(),
            fs: FsFFTSettings::default(),
        };
        output
    }

    pub fn new(
        secret_g1: &Vec<FsG1>,
        secret_g2: &Vec<FsG2>,
        length: usize,
        fft_settings: &FsFFTSettings,
    ) -> Self {
        let mut kzg_settings = Self::default();

        // CHECK(length >= fs->max_width);
        // assert_eq!(secret_g1.len(), secret_g2.len());
        assert!(secret_g1.len() >= fft_settings.max_width);
        assert!(secret_g2.len() >= fft_settings.max_width);
        assert!(length >= fft_settings.max_width);

        // ks->length = length;

        // Allocate space for the secrets
        // TRY(new_g1_array(&ks->secret_g1, ks->length));
        // TRY(new_g2_array(&ks->secret_g2, ks->length));

        // Populate the secrets
        for i in 0..length {
            kzg_settings.secret_g1.push(secret_g1[i]);
            kzg_settings.secret_g2.push(secret_g2[i]);

            // kzg_settings.secret_g1[i] = secret_g1[i];
            // kzg_settings.secret_g2[i] = secret_g2[i];
        }
        kzg_settings.fs = fft_settings.clone();
        kzg_settings
    }
}<|MERGE_RESOLUTION|>--- conflicted
+++ resolved
@@ -8,8 +8,16 @@
     blst_uint64_from_fr, blst_fr_from_scalar, blst_scalar_from_fr, blst_p1_add_or_double, blst_p1_cneg,
     blst_p1_mult, blst_p1_is_equal, blst_scalar
 };
-use kzg::{FFTSettings, Fr, Poly, G1, FFTFr, Scalar};
+use kzg::{FFTSettings, Fr, Poly, G1, FFTFr};
 use crate::utils::{log2_pow2, log2_u64, min_u64, next_power_of_two};
+
+pub struct Scalar(pub blst_scalar);
+
+pub trait Scalarized {
+    fn get_scalar(&self) -> Scalar;
+
+    fn from_scalar(scalar: &Scalar) -> Self;
+}
 
 pub struct FsFr(pub blst::blst_fr);
 
@@ -60,10 +68,6 @@
     }
 
 	fn to_u64_arr(&self) -> [u64; 4] {
-		todo!()
-	}
-	
-	fn div(&self, b: &Self) -> Result<Self, String>{
 		todo!()
 	}
 
@@ -181,15 +185,6 @@
         ret
     }
 
-    fn get_scalar(&self) -> Scalar {
-        let mut scalar = Scalar::default();
-        unsafe {
-            blst_scalar_from_fr(&mut scalar, &self.0);
-        }
-
-        scalar
-    }
-
     fn equals(&self, b: &Self) -> bool {
         let mut val_a: [u64; 4] = [0; 4];
         let mut val_b: [u64; 4] = [0; 4];
@@ -204,17 +199,6 @@
             && val_a[2] == val_b[2]
             && val_a[3] == val_b[3];
     }
-<<<<<<< HEAD
-
-    fn from_scalar(scalar: &Scalar) -> Self {
-        let mut fr = blst_fr::default();
-        unsafe {
-            blst_fr_from_scalar(&mut fr, scalar);
-        }
-        let mut ret = Self::default();
-        ret.0 = fr;
-        ret
-    }
 
     fn div(&self, b: &Self) -> Result<Self, String> {
         let tmp = b.eucl_inverse();
@@ -222,10 +206,28 @@
 
         Ok(out)
     }
-
-    fn destroy(&mut self) {}
-=======
->>>>>>> 34cae687
+}
+
+impl Scalarized for FsFr {
+    fn get_scalar(&self) -> Scalar {
+        let mut scalar = blst_scalar::default();
+        unsafe {
+            blst_scalar_from_fr(&mut scalar, &self.0);
+        }
+
+        let result = Scalar(scalar);
+        result
+    }
+
+    fn from_scalar(scalar: &Scalar) -> Self {
+        let mut fr = blst_fr::default();
+        unsafe {
+            blst_fr_from_scalar(&mut fr, &scalar.0);
+        }
+        let mut ret = Self::default();
+        ret.0 = fr;
+        ret
+    }
 }
 
 impl Clone for FsFr {
@@ -266,13 +268,16 @@
         result.mul(&FsFr::rand())
     }
 
-<<<<<<< HEAD
-    fn add_or_double(&self, b: &Self) -> Self {
+    fn add_or_dbl(&self, b: &Self) -> Self {
         let mut ret = Self::default();
         unsafe {
             blst_p1_add_or_double(&mut ret.0, &self.0, &b.0);
         }
         ret
+    }
+
+    fn is_inf(&self) -> bool {
+        todo!()
     }
 
     fn equals(&self, b: &Self) -> bool {
@@ -319,25 +324,9 @@
             blst_p1_add_or_double(&mut ret.0, &self.0, &b_negative.0);
             ret
         }
-=======
-    fn add_or_dbl(&mut self, b: &Self) -> Self {
-        todo!()
-    }
-
-    fn is_inf(&self) -> bool {
-        todo!()
->>>>>>> 34cae687
     }
 
     fn dbl(&self) -> Self {
-        todo!()
-    }
-
-    fn sub(&self, b: &Self) -> Self {
-        todo!()
-    }
-
-    fn equals(&self, b: &Self) -> bool {
         todo!()
     }
 
@@ -662,18 +651,6 @@
 
         Ok(ret)
     }
-
-    fn long_div(&mut self, x: &Self) -> Result<Self, String> {
-        todo!()
-    }
-
-    fn mul_direct(&mut self, x: &Self, len: usize) -> Result<Self, String> {
-        todo!()
-    }
-
-    fn fast_div(&mut self, x: &Self) -> Result<Self, String>  {
-        todo!()
-    }
 }
 
 impl FsPoly {
