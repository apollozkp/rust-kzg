--- conflicted
+++ resolved
@@ -1,11 +1,6 @@
 use crate::kzg_types::{FsFr, FsG1, FsG2};
-<<<<<<< HEAD
 use blst::{blst_fp, blst_fp2, blst_p1, blst_p2};
 use kzg::{Fr, Scalar};
-=======
-use blst::{blst_fp, blst_fp2, blst_p2};
-use kzg::Fr;
->>>>>>> b0c45b16
 
 // pub static G1_IDENTITY: FsG1 = FsG1::from_xyz(
 //     blst_fp { l: [0, 0, 0, 0, 0, 0] },
@@ -68,7 +63,6 @@
     Ok(generated_powers)
 }
 
-<<<<<<< HEAD
 pub const G1_GENERATOR: FsG1 = FsG1 {
     0: blst_p1 {
         x: blst_fp { l: [0x5cb38790fd530c16, 0x7817fc679976fff5, 0x154f95c7143ba1c1, 0xf0ae6acdf3d0e747, 0xedce6ecc21dbf440, 0x120177419e0bfb75] },
@@ -130,77 +124,10 @@
         },
     }
 };
-    
+
 pub const TRUSTED_SETUP_GENERATOR: Scalar = Scalar { b: [
     0xa4, 0x73, 0x31, 0x95, 0x28, 0xc8, 0xb6, 0xea, 0x4d, 0x08, 0xcc,
     0x53, 0x18, 0x00, 0x00, 0x00, 0x00, 0x00, 0x00, 0x00, 0x00, 0x00,
     0x00, 0x00, 0x00, 0x00, 0x00, 0x00, 0x00, 0x00, 0x00, 0x00
     ]
-};
-=======
-// pub const G1_GENERATOR: FsG1 = FsG1::from_xyz(
-//     blst_fp { l: [0x5cb38790fd530c16, 0x7817fc679976fff5, 0x154f95c7143ba1c1, 0xf0ae6acdf3d0e747, 0xedce6ecc21dbf440, 0x120177419e0bfb75] },
-//     blst_fp { l: [0xbaac93d50ce72271, 0x8c22631a7918fd8e, 0xdd595f13570725ce, 0x51ac582950405194, 0x0e1c8c3fad0059c0, 0x0bbc3efc5008a26a] },
-//     blst_fp { l: [0x760900000002fffd, 0xebf4000bc40c0002, 0x5f48985753c758ba, 0x77ce585370525745, 0x5c071a97a256ec6d, 0x15f65ec3fa80e493] },
-// );
-//
-// pub const G1_NEGATIVE_GENERATOR: FsG1 = FsG1::from_xyz(
-//     blst_fp { l: [0x5cb38790fd530c16, 0x7817fc679976fff5, 0x154f95c7143ba1c1, 0xf0ae6acdf3d0e747, 0xedce6ecc21dbf440, 0x120177419e0bfb75] },
-//     blst_fp { l: [0xff526c2af318883a, 0x92899ce4383b0270, 0x89d7738d9fa9d055, 0x12caf35ba344c12a, 0x3cff1b76964b5317, 0x0e44d2ede9774430] },
-//     blst_fp { l: [0x760900000002fffd, 0xebf4000bc40c0002, 0x5f48985753c758ba, 0x77ce585370525745, 0x5c071a97a256ec6d, 0x15f65ec3fa80e493] },
-// );
-//
-// pub const G2_GENERATOR: FsG2 = FsG2::from_xyz(
-//     blst_fp2 {
-//         fp: [
-//             blst_fp
-//             {
-//                 l: [
-//                     0xf5f28fa202940a10, 0xb3f5fb2687b4961a, 0xa1a893b53e2ae580, 0x9894999d1a3caee9, 0x6f67b7631863366b, 0x058191924350bcd7]
-//             },
-//             blst_fp { l: [0xa5a9c0759e23f606, 0xaaa0c59dbccd60c3, 0x3bb17e18e2867806, 0x1b1ab6cc8541b367, 0xc2b6ed0ef2158547, 0x11922a097360edf3] }
-//         ]
-//     },
-//     blst_fp2 {
-//         fp: [
-//             blst_fp
-//             {
-//                 l: [
-//                     0x4c730af860494c4a, 0x597cfa1f5e369c5a, 0xe7e6856caa0a635a, 0xbbefb5e96e0d495f, 0x07d3a975f0ef25a2, 0x0083fd8e7e80dae5]
-//             },
-//             blst_fp { l: [0xadc0fc92df64b05d, 0x18aa270a2b1461dc, 0x86adac6a3be4eba0, 0x79495c4ec93da33a, 0xe7175850a43ccaed, 0x0b2bc2a163de1bf2] }
-//         ]
-//     },
-//     blst_fp2 {
-//         fp: [
-//             blst_fp
-//             {
-//                 l: [
-//                     0x760900000002fffd, 0xebf4000bc40c0002, 0x5f48985753c758ba, 0x77ce585370525745, 0x5c071a97a256ec6d, 0x15f65ec3fa80e493]
-//             },
-//             blst_fp { l: [0x0000000000000000, 0x0000000000000000, 0x0000000000000000, 0x0000000000000000, 0x0000000000000000, 0x0000000000000000] }
-//         ]
-//     },
-// );
-//
-// pub const G2_NEGATIVE_GENERATOR: FsG2 = FsG2::from_xyz(
-//     blst_fp2 {
-//         fp: [
-//             blst_fp { l: [0xf5f28fa202940a10, 0xb3f5fb2687b4961a, 0xa1a893b53e2ae580, 0x9894999d1a3caee9, 0x6f67b7631863366b, 0x058191924350bcd7] },
-//             blst_fp { l: [0xa5a9c0759e23f606, 0xaaa0c59dbccd60c3, 0x3bb17e18e2867806, 0x1b1ab6cc8541b367, 0xc2b6ed0ef2158547, 0x11922a097360edf3] }
-//         ]
-//     },
-//     blst_fp2 {
-//         fp: [
-//             blst_fp { l: [0x6d8bf5079fb65e61, 0xc52f05df531d63a5, 0x7f4a4d344ca692c9, 0xa887959b8577c95f, 0x4347fe40525c8734, 0x197d145bbaff0bb5] },
-//             blst_fp { l: [0x0c3e036d209afa4e, 0x0601d8f4863f9e23, 0xe0832636bacc0a84, 0xeb2def362a476f84, 0x64044f659f0ee1e9, 0x0ed54f48d5a1caa7] }
-//         ]
-//     },
-//     blst_fp2 {
-//         fp: [
-//             blst_fp { l: [0x760900000002fffd, 0xebf4000bc40c0002, 0x5f48985753c758ba, 0x77ce585370525745, 0x5c071a97a256ec6d, 0x15f65ec3fa80e493] },
-//             blst_fp { l: [0x0000000000000000, 0x0000000000000000, 0x0000000000000000, 0x0000000000000000, 0x0000000000000000, 0x0000000000000000] }
-//         ]
-//     },
-// );
->>>>>>> b0c45b16
+};